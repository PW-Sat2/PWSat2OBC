--- conflicted
+++ resolved
@@ -15,7 +15,6 @@
 #include "terminal.h"
 #include "system.h"
 #include "drivers/ADXRS453.h"
- #include "rtcdriver.h"
 
 
 
@@ -51,7 +50,6 @@
 
 	float temp=0;
 	float rate=0;
-<<<<<<< HEAD
 	ADXRS453_Init_t gyro=GYRO0;
 	ADXRS453_Init_t gyro1=GYRO1;
 	ADXRS453_Init(&gyro);
@@ -63,13 +61,6 @@
 		temp=ADXRS453_GetTemperature(&gyro);
 		swoPrintf("temp: %d ' celcius rate: %d '/sec rotation\n", temp, (long)rate);
 		rate=ADXRS453_GetRate(&gyro1);
-=======
-	ADXRS453_Init();
-	while(1){
-		rate=ADXRS453_GetRate();
-		temp=ADXRS453_GetTemperature();
-		swoPrintf("temp: %d ' celcius rate: %d '/sec rotation\n", (long)temp, (long)rate);
->>>>>>> 914ac442
 		vTaskDelay(10 / portTICK_PERIOD_MS);
 	}
 
