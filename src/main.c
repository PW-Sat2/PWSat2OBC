#include <stdio.h>
#include <string.h>
#include <em_chip.h>
#include <em_cmu.h>
#include <em_dbg.h>
#include <em_device.h>
#include <em_emu.h>
#include <em_gpio.h>
#include <em_system.h>

#include <FreeRTOS.h>
#include <FreeRTOSConfig.h>
#include <task.h>

#include "SwoEndpoint/SwoEndpoint.h"
#include "adcs/adcs.h"
#include "base/ecc.h"
#include "base/os.h"
#include "comm/comm.h"
<<<<<<< HEAD
#include "camera/camera.h"
=======
#include "dmadrv.h"
>>>>>>> defbf75d
#include "eps/eps.h"
#include "fs/fs.h"
#include "i2c/i2c.h"
#include "io_map.h"
#include "leuart/leuart.h"
#include "logger/logger.h"
#include "mission.h"
#include "obc.h"
#include "storage/nand.h"
#include "storage/nand_driver.h"
#include "storage/storage.h"
#include "swo/swo.h"
#include "system.h"
#include "terminal.h"

#include <spidrv.h>
#include "adxrs453/adxrs453.h"

OBC Main;
MissionState Mission;

const int __attribute__((used)) uxTopUsedPriority = configMAX_PRIORITIES;

void vApplicationStackOverflowHook(xTaskHandle* pxTask, signed char* pcTaskName)
{
    UNREFERENCED_PARAMETER(pxTask);
    UNREFERENCED_PARAMETER(pcTaskName);
}

void vApplicationIdleHook(void)
{
    EMU_EnterEM1();
}

void I2C0_IRQHandler(void)
{
    I2CIRQHandler(&Main.I2CBuses[0]);
}

void I2C1_IRQHandler(void)
{
    I2CIRQHandler(&Main.I2CBuses[1]);
}

static void BlinkLed0(void* param)
{
    UNREFERENCED_PARAMETER(param);

    while (1)
    {
        GPIO_PinOutToggle(LED_PORT, LED0);
        vTaskDelay(1000 / portTICK_PERIOD_MS);
    }
}

static void InitSwoEndpoint(void)
{
    void* swoEndpointHandle = SwoEndpointInit();
    const bool result = LogAddEndpoint(SwoGetEndpoint(swoEndpointHandle), swoEndpointHandle, LOG_LEVEL_TRACE);
    if (!result)
    {
        SwoPutsOnChannel(0, "Unable to attach swo endpoint to logger. ");
    }
}

static bool FSInit(FileSystem* fs, struct yaffs_dev* rootDevice, YaffsNANDDriver* rootDeviceDriver)
{
    memset(rootDevice, 0, sizeof(*rootDevice));
    rootDeviceDriver->geometry.pageSize = 512;
    rootDeviceDriver->geometry.spareAreaPerPage = 0;
    rootDeviceDriver->geometry.pagesPerBlock = 32;
    rootDeviceDriver->geometry.pagesPerChunk = 1;

    NANDCalculateGeometry(&rootDeviceDriver->geometry);

    BuildNANDInterface(&rootDeviceDriver->flash);

    SetupYaffsNANDDriver(rootDevice, rootDeviceDriver);

    rootDevice->param.name = "/";
    rootDevice->param.inband_tags = true;
    rootDevice->param.is_yaffs2 = true;
    rootDevice->param.total_bytes_per_chunk = rootDeviceDriver->geometry.chunkSize;
    rootDevice->param.chunks_per_block = rootDeviceDriver->geometry.chunksPerBlock;
    rootDevice->param.spare_bytes_per_chunk = 0;
    rootDevice->param.start_block = 1;
    rootDevice->param.n_reserved_blocks = 3;
    rootDevice->param.no_tags_ecc = true;
    rootDevice->param.always_check_erased = true;

    rootDevice->param.end_block =
        1 * 1024 * 1024 / rootDeviceDriver->geometry.blockSize - rootDevice->param.start_block - rootDevice->param.n_reserved_blocks;

    return FileSystemInitialize(fs, rootDevice);
}

static void ObcInitTask(void* param)
{
    OBC* obc = (OBC*)param;

    if (!FSInit(&obc->fs, &obc->rootDevice, &obc->rootDeviceDriver))
    {
        LOG(LOG_LEVEL_ERROR, "Unable to initialize file system");
    }

    if (!TimeInitialize(&obc->timeProvider, NULL, NULL, &obc->fs))
    {
        LOG(LOG_LEVEL_ERROR, "Unable to initialize persistent timer. ");
    }

    if (!CommRestart(&obc->comm))
    {
        LOG(LOG_LEVEL_ERROR, "Unable to restart comm");
    }

    InitializeADCS(&obc->adcs);

    LOG(LOG_LEVEL_INFO, "Intialized");
    atomic_store(&Main.initialized, true);
    System.SuspendTask(NULL);
}

static void FrameHandler(CommObject* comm, CommFrame* frame, void* context)
{
    UNREFERENCED_PARAMETER(context);
    UNREFERENCED_PARAMETER(frame);
    CommSendFrame(comm, (uint8_t*)"PONG", 4);
}

void ADXRS(void* param)
{
    UNREFERENCED_PARAMETER(param);
    SPIDRV_HandleData_t handleData;
    SPIDRV_Handle_t handle = &handleData;
    SPIDRV_Init_t initData = ADXRS453_SPI;
    SPIDRV_Init(handle, &initData);
    GyroInterface_t interface;
    interface.writeProc = SPISendB;
    interface.readProc = SPISendRecvB;
    ADXRS453_Obj_t gyro;
    gyro.pinLocations = (ADXRS453_PinLocations_t)GYRO0;
    gyro.interface = interface;
    ADXRS453_Obj_t gyro1;
    gyro1.pinLocations = (ADXRS453_PinLocations_t)GYRO1;
    gyro1.interface = interface;
    ADXRS453_Obj_t gyro2;
    gyro2.pinLocations = (ADXRS453_PinLocations_t)GYRO2;
    gyro2.interface = interface;
    ADXRS453_Init(&gyro, handle);
    ADXRS453_Init(&gyro1, handle);
    ADXRS453_Init(&gyro2, handle);

    while (1)
    {
        SPI_TransferReturn_t rate = ADXRS453_GetRate(&gyro, handle);
        SPI_TransferReturn_t temp = ADXRS453_GetTemperature(&gyro, handle);
        LOGF(LOG_LEVEL_INFO,
            "gyro 0 temp: %d ' celcius rate: %d '/sec rotation\n",
            (int)temp.result.sensorResult,
            (int)rate.result.sensorResult);
        rate = ADXRS453_GetRate(&gyro1, handle);
        temp = ADXRS453_GetTemperature(&gyro1, handle);
        LOGF(LOG_LEVEL_INFO,
            "gyro 1 temp: %d ' celcius rate: %d '/sec rotation\n",
            (int)temp.result.sensorResult,
            (int)rate.result.sensorResult);
        rate = ADXRS453_GetRate(&gyro2, handle);
        temp = ADXRS453_GetTemperature(&gyro2, handle);
        LOGF(LOG_LEVEL_INFO,
            "gyro 2 temp: %d ' celcius rate: %d '/sec rotation\n",
            (int)temp.result.sensorResult,
            (int)rate.result.sensorResult);
        vTaskDelay(10 / portTICK_PERIOD_MS);
    }
}

void SetupHardware(void)
{
    CMU_ClockEnable(cmuClock_GPIO, true);
    CMU_ClockEnable(cmuClock_DMA, true);

    CMU_ClockSelectSet(cmuClock_LFA, cmuSelect_LFRCO);
    CMU_ClockSelectSet(cmuClock_LFB, cmuSelect_LFRCO);
}

void SetupI2C(void)
{
    I2CSetupInterface(
        &Main.I2CBuses[0], I2C0, I2C0_BUS_LOCATION, I2C0_BUS_PORT, I2C0_BUS_SDA_PIN, I2C0_BUS_SCL_PIN, cmuClock_I2C0, I2C0_IRQn);
    I2CSetupInterface(
        &Main.I2CBuses[1], I2C1, I2C1_BUS_LOCATION, I2C1_BUS_PORT, I2C1_BUS_SDA_PIN, I2C1_BUS_SCL_PIN, cmuClock_I2C1, I2C1_IRQn);

    Main.I2C.System = &Main.I2CBuses[I2C_SYSTEM_BUS];
    Main.I2C.Payload = &Main.I2CBuses[I2C_PAYLOAD_BUS];

    I2CSetUpFallbackBus(&Main.I2CFallback, &Main.I2C);
}

int main(void)
{
    memset(&Main, 0, sizeof(Main));
    CHIP_Init();

    SetupHardware();

    SwoEnable();

    LogInit(LOG_LEVEL_DEBUG);
    InitSwoEndpoint();

    OSSetup();

    DMADRV_Init();

    LeuartLineIOInit(&Main.IO);

    InitializeTerminal();

    SetupI2C();

    EpsInit(&Main.I2CFallback);

<<<<<<< HEAD
    CameraInit(&Main.camera);
    EpsInit();
    CommLowInterface commInterface;
    commInterface.readProc = I2CWriteRead;
    commInterface.writeProc = I2CWrite;
=======
>>>>>>> defbf75d
    CommUpperInterface commUpperInterface;
    commUpperInterface.frameHandler = FrameHandler;
    commUpperInterface.frameHandlerContext = NULL;
    CommInitialize(&Main.comm, &Main.I2CFallback, &commUpperInterface);

    SwoPutsOnChannel(0, "Hello I'm PW-SAT2 OBC\n");

    InitializeMission(&Mission, &Main);

    GPIO_PinModeSet(LED_PORT, LED0, gpioModePushPull, 0);
    GPIO_PinModeSet(LED_PORT, LED1, gpioModePushPullDrive, 1);
    GPIO_DriveModeSet(LED_PORT, gpioDriveModeLowest);

    GPIO_PinOutSet(LED_PORT, LED0);
    GPIO_PinOutSet(LED_PORT, LED1);

    System.CreateTask(BlinkLed0, "Blink0", 512, NULL, tskIDLE_PRIORITY + 1, NULL);
    // System.CreateTask(ADXRS, "ADXRS", 512, NULL, tskIDLE_PRIORITY + 2, NULL);
    System.CreateTask(ObcInitTask, "Init", 512, &Main, tskIDLE_PRIORITY + 15, &Main.initTask);
    System.RunScheduler();

    GPIO_PinOutToggle(LED_PORT, LED0);

    return 0;
}<|MERGE_RESOLUTION|>--- conflicted
+++ resolved
@@ -17,11 +17,8 @@
 #include "base/ecc.h"
 #include "base/os.h"
 #include "comm/comm.h"
-<<<<<<< HEAD
 #include "camera/camera.h"
-=======
 #include "dmadrv.h"
->>>>>>> defbf75d
 #include "eps/eps.h"
 #include "fs/fs.h"
 #include "i2c/i2c.h"
@@ -244,14 +241,8 @@
 
     EpsInit(&Main.I2CFallback);
 
-<<<<<<< HEAD
     CameraInit(&Main.camera);
-    EpsInit();
-    CommLowInterface commInterface;
-    commInterface.readProc = I2CWriteRead;
-    commInterface.writeProc = I2CWrite;
-=======
->>>>>>> defbf75d
+
     CommUpperInterface commUpperInterface;
     commUpperInterface.frameHandler = FrameHandler;
     commUpperInterface.frameHandlerContext = NULL;
