--- conflicted
+++ resolved
@@ -20,13 +20,10 @@
     commands/imtq.cpp
     commands/rtc.cpp
     commands/fram.cpp
-<<<<<<< HEAD
     commands/gyro.cpp
-=======
     commands/external_flash.cpp
     commands/obc_state.cpp
     commands/temp.cpp
->>>>>>> 2285c2c9
     obc.h
     obc.cpp
     fault_handlers.cpp
