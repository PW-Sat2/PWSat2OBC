--- conflicted
+++ resolved
@@ -30,11 +30,8 @@
     commands/error_counters.cpp
     commands/scrub.cpp
     commands/boot_settings.cpp
-<<<<<<< HEAD
     commands/payload.cpp
-=======
     commands/memory.cpp
->>>>>>> f1bc8007
     checks/error_counters.cpp
     obc.h
     obc.cpp
