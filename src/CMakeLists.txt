set(NAME pwsat)

generate_version_file(${CMAKE_CURRENT_BINARY_DIR}/gen/version.h)

set(SOURCES
    main.cpp
    terminal.cpp
    commands/ping.cpp
    commands/time.cpp
    commands/comm.cpp
    commands/antenna.cpp
    commands/file_system.cpp
    commands/i2c_test_command.cpp
    commands/heap_info.cpp
    commands/rtos_status.cpp
    commands/heap.cpp
    commands/compile_info.cpp
    commands/mission.cpp
    commands/dma.cpp
<<<<<<< HEAD
    commands/imtq.cpp
=======
    commands/rtc.cpp
>>>>>>> bf102805
    obc.h
    obc.cpp
    fault_handlers.cpp
)

add_executable(${NAME} ${SOURCES})

set_target_properties(${NAME} PROPERTIES LINK_FLAGS "-T ${PLATFORM_LINKER_SCRIPT} -specs=nano.specs -specs=nosys.specs")

target_link_libraries(${NAME}
    platform
    freeRTOS
    base
    free_rtos_wrapper
    comm
    leuart
    swo
    logger
    SwoEndpoint
    i2c
    fs
    yaffs_glue
    time
    mission
    eps
    adcs
    power
    power_eps
    terminal
    assert
    gsl
    n25q
    antenna
    exp_fibo
    mission_antenna
    mission_sail
    mission_time
    mission_experiments
    yaffs
    obc_storage
    obc_communication
    obc_hardware
    obc_experiments
    spi
    efm_emlib
    burtc
    obc_adcs
    rtc
    mission_adcs
)

target_include_directories(${NAME} PRIVATE ${CMAKE_CURRENT_BINARY_DIR}/gen)

target_generate_hex(${NAME})

target_memory_report(${NAME})

target_asm_listing(${NAME})

target_jlink_flash(${NAME})

target_format_sources(${NAME} "${SOURCES}")

target_eclipse_debug_configs(${NAME} Run Attach)

add_custom_target(swo_viewer
    COMMAND ${JLINKSWO} -cpufreq 14000000 -device ${DEVICE} -itmmask 0x3
)<|MERGE_RESOLUTION|>--- conflicted
+++ resolved
@@ -17,11 +17,8 @@
     commands/compile_info.cpp
     commands/mission.cpp
     commands/dma.cpp
-<<<<<<< HEAD
     commands/imtq.cpp
-=======
     commands/rtc.cpp
->>>>>>> bf102805
     obc.h
     obc.cpp
     fault_handlers.cpp
@@ -47,7 +44,7 @@
     time
     mission
     eps
-    adcs
+    imtq
     power
     power_eps
     terminal
