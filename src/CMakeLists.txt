set(NAME pwsat)

generate_version_file(${CMAKE_CURRENT_BINARY_DIR}/gen/version.h)

set(SOURCES
    main.cpp
    terminal.cpp
    commands/ping.cpp
    commands/time.cpp
    commands/comm.cpp
    commands/antenna.cpp
    commands/file_system.cpp
    commands/i2c_test_command.cpp
    commands/heap_info.cpp
    commands/rtos_status.cpp
    commands/heap.cpp
    commands/compile_info.cpp
    commands/mission.cpp
    commands/dma.cpp
    commands/rtc.cpp
    obc.h
    obc.cpp
    fault_handlers.cpp
)

add_executable(${NAME} ${SOURCES})

set_target_properties(${NAME} PROPERTIES LINK_FLAGS "-T ${PLATFORM_LINKER_SCRIPT} -specs=nano.specs -specs=nosys.specs")

target_link_libraries(${NAME}
    platform
    freeRTOS
    base
    free_rtos_wrapper
    comm
    leuart
    swo
    logger
    SwoEndpoint
    i2c
    fs
    yaffs_glue
    time
    mission
    eps
    adcs
    power
    power_eps
    terminal
    assert
    gsl
    n25q
    antenna
    exp_fibo
    mission_antenna
    mission_sail
    mission_time
    mission_experiments
    yaffs
    obc_storage
    obc_communication
    obc_hardware
    obc_experiments
    spi
    efm_emlib
<<<<<<< HEAD
    uart
    camera
=======
    burtc
    obc_adcs
    rtc
    mission_adcs
>>>>>>> 95992278
)

target_include_directories(${NAME} PRIVATE ${CMAKE_CURRENT_BINARY_DIR}/gen)

target_generate_hex(${NAME})

target_memory_report(${NAME})

target_asm_listing(${NAME})

target_jlink_flash(${NAME})

target_format_sources(${NAME} "${SOURCES}")

target_eclipse_debug_configs(${NAME} Run Attach)

add_custom_target(swo_viewer
    COMMAND ${JLINKSWO} -cpufreq 14000000 -device ${DEVICE} -itmmask 0x3
)<|MERGE_RESOLUTION|>--- conflicted
+++ resolved
@@ -63,15 +63,13 @@
     obc_experiments
     spi
     efm_emlib
-<<<<<<< HEAD
     uart
     camera
-=======
     burtc
     obc_adcs
     rtc
     mission_adcs
->>>>>>> 95992278
+
 )
 
 target_include_directories(${NAME} PRIVATE ${CMAKE_CURRENT_BINARY_DIR}/gen)
