--- conflicted
+++ resolved
@@ -4,44 +4,35 @@
     main.c
     terminal.c
     commands/ping.c
-<<<<<<< HEAD
     commands/time.c
     commands/camera.c
-=======
-    commands/time.c   
-    commands/comm.c   
-    commands/file_system.c 
->>>>>>> 64f2dc4b
+    commands/comm.c
+    commands/file_system.c
     devices/eps.c
     openSail.c
-    obc_time.c      
+    obc_time.c
     obc.h
     fault_handlers.c
 )
 
 add_executable(${NAME} ${SOURCES})
 
-<<<<<<< HEAD
-set_target_properties(${NAME} PROPERTIES LINK_FLAGS "-T ${PLATFORM_LINKER_SCRIPT}")
-
-target_link_libraries(${NAME} platform freeRTOS base leuart camera swo logger SwoEndpoint i2c)
-=======
 set_target_properties(${NAME} PROPERTIES LINK_FLAGS "-T ${PLATFORM_LINKER_SCRIPT} -Wl,-Map=${CMAKE_RUNTIME_OUTPUT_DIRECTORY}/${NAME}.map")
 
 target_link_libraries(${NAME} 
-    platform 
-    freeRTOS 
-    base 
-    os 
-    comm 
-    leuart 
-    swo 
-    logger 
-    SwoEndpoint 
-    i2c    
+    platform
+    freeRTOS
+    base
+    os
+    comm
+    leuart
+    camera
+    swo
+    logger
+    SwoEndpoint
+    i2c
     fs
 )
->>>>>>> 64f2dc4b
 
 target_generate_hex(${NAME})
 
