set(NAME pwsat)

set(SOURCES
    main.c
    terminal.c
    commands/ping.c
<<<<<<< HEAD
    commands/camera.c
    commands/time.c   
    commands/comm.c   
    commands/file_system.c       
    commands/state_command.c                           
=======
    commands/time.c
    commands/comm.c
    commands/file_system.c
    commands/state_command.c
    commands/i2c_test_command.c
>>>>>>> defbf75d
    obc.h
    fault_handlers.c
    mission.c
)

add_executable(${NAME} ${SOURCES})

set_target_properties(${NAME} PROPERTIES LINK_FLAGS "-T ${PLATFORM_LINKER_SCRIPT} -Wl,-Map=${CMAKE_RUNTIME_OUTPUT_DIRECTORY}/${NAME}.map -specs=nano.specs -specs=nosys.specs")

<<<<<<< HEAD
target_link_libraries(${NAME} 
=======
target_link_libraries(${NAME}
>>>>>>> defbf75d
    platform
    freeRTOS
    base
    os
    comm
    leuart
<<<<<<< HEAD
    camera
=======
>>>>>>> defbf75d
    swo
    logger
    SwoEndpoint
    i2c
    fs
    adxrs453
    time
    mission
    eps
    adcs
    terminal
    assert
)

target_generate_hex(${NAME})

target_memory_report(${NAME})

target_jlink_flash(${NAME})

target_format_sources(${NAME} "${SOURCES}")

add_custom_target(swo_viewer
    COMMAND ${JLINKSWO} -cpufreq 14000000 -device ${DEVICE} -itmmask 0x3
)<|MERGE_RESOLUTION|>--- conflicted
+++ resolved
@@ -4,19 +4,12 @@
     main.c
     terminal.c
     commands/ping.c
-<<<<<<< HEAD
     commands/camera.c
-    commands/time.c   
-    commands/comm.c   
-    commands/file_system.c       
-    commands/state_command.c                           
-=======
     commands/time.c
     commands/comm.c
     commands/file_system.c
     commands/state_command.c
     commands/i2c_test_command.c
->>>>>>> defbf75d
     obc.h
     fault_handlers.c
     mission.c
@@ -26,21 +19,14 @@
 
 set_target_properties(${NAME} PROPERTIES LINK_FLAGS "-T ${PLATFORM_LINKER_SCRIPT} -Wl,-Map=${CMAKE_RUNTIME_OUTPUT_DIRECTORY}/${NAME}.map -specs=nano.specs -specs=nosys.specs")
 
-<<<<<<< HEAD
-target_link_libraries(${NAME} 
-=======
 target_link_libraries(${NAME}
->>>>>>> defbf75d
     platform
     freeRTOS
     base
     os
     comm
     leuart
-<<<<<<< HEAD
     camera
-=======
->>>>>>> defbf75d
     swo
     logger
     SwoEndpoint
