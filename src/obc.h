--- conflicted
+++ resolved
@@ -14,6 +14,7 @@
 #include "experiment/fibo/fibo.h"
 #include "fs/fs.h"
 #include "fs/yaffs.h"
+#include "imtq/imtq.h"
 #include "leuart/line_io.h"
 #include "n25q/n25q.h"
 #include "n25q/yaffs.h"
@@ -27,7 +28,6 @@
 #include "terminal/terminal.h"
 #include "time/timer.h"
 #include "utils.h"
-#include "adcs/imtq.h"
 
 /**
  * @defgroup obc OBC structure
@@ -83,16 +83,14 @@
     /** @brief OBC storage */
     obc::OBCStorage Storage;
 
-<<<<<<< HEAD
     /** @brief Imtq handling */
-    adcs::Imtq imtq;
-=======
+    devices::imtq::ImtqDriver Imtq;
+
     /** @brief Adcs subsytem for obc. */
     obc::Adcs adcs;
 
     /** @brief Experiments */
     obc::OBCExperiments Experiments;
->>>>>>> bf102805
 
     /** @brief Terminal object. */
     Terminal terminal;
