--- conflicted
+++ resolved
@@ -1,68 +1,65 @@
-#include <gsl/span>
-
-#include "commands/commands.h"
-#include "obc.h"
-#include "terminal/terminal.h"
-
-static const TerminalCommandDescription commands[] = {
-    {"ping", PingHandler},
-    {"id", IdHandler},
-    {"echo", EchoHandler},
-    {"jumpToTime", JumpToTimeHandler},
-    {"currentTime", CurrentTimeHandler},
-    {"wait_for_init", WaitForOBCInitialization},
-    {"listFiles", FSListFiles},
-    {"writeFile", FSWriteFile},
-    {"readFile", FSReadFile},
-    {"mountList", MountList},
-    {"mkdir", MakeDirectory},
-    {"erase", EraseFlash},
-    {"sync_fs", SyncFS},
-    {"i2c", I2CTestCommandHandler},
-    {"antenna_deploy", AntennaDeploy},
-    {"antenna_cancel", AntennaCancelDeployment},
-    {"antenna_get_status", AntennaGetDeploymentStatus},
-    {"heap", HeapInfo},
-    {"tasklist", TaskListCommand},
-    {"heap", HeapInfoCommand},
-    {"advance_time", AdvanceTimeHandler},
-    {"compile_info", CompileInfo},
-    {"suspend_mission", SuspendMission},
-    {"resume_mission", ResumeMission},
-    {"run_mission", RunMission},
-    {"set_fibo_iterations", SetFiboIterations},
-    {"request_experiment", RequestExperiment},
-    {"abort_experiment", AbortExperiment},
-    {"experiment_info", ExperimentInfo},
-    {"dma", DMAInfo},
-    {"imtq", ImtqDriver},
-    {"comm", Comm},
-    {"antenna_get_telemetry", AntennaGetTelemetry},
-    {"antenna_reset", AntennaReset},
-    {"reset", ResetHandler},
-    {"rtc", RTCTest},
-    {"rm", RemoveFile},
-    {"fram", FRAM},
-    {"testflash", TestExternalFlash},
-    {"temp", Temp},
-    {"gyro", GyroDriver},
-    {"eps", EPSCommand},
-    {"wdog", WatchdogCommand},
-    {"hang", Hang},
-    {"state", StateCommandHandler},
-    {"error_counters", ErrorCountersCommand},
-    {"boot_params", BootParamsCommand},
-    {"scrub", Scrubbing},
-    {"boot_settings", BootSettingsCommand},
-<<<<<<< HEAD
-    {"payload", PayloadDriver},
-=======
-    {"memory", MemoryCommand},
->>>>>>> f1bc8007
-};
-
-void InitializeTerminal(void)
-{
-    Main.terminal.Initialize();
-    Main.terminal.SetCommandList(gsl::span<const TerminalCommandDescription>(commands));
-}
+#include <gsl/span>
+
+#include "commands/commands.h"
+#include "obc.h"
+#include "terminal/terminal.h"
+
+static const TerminalCommandDescription commands[] = {
+    {"ping", PingHandler},
+    {"id", IdHandler},
+    {"echo", EchoHandler},
+    {"jumpToTime", JumpToTimeHandler},
+    {"currentTime", CurrentTimeHandler},
+    {"wait_for_init", WaitForOBCInitialization},
+    {"listFiles", FSListFiles},
+    {"writeFile", FSWriteFile},
+    {"readFile", FSReadFile},
+    {"mountList", MountList},
+    {"mkdir", MakeDirectory},
+    {"erase", EraseFlash},
+    {"sync_fs", SyncFS},
+    {"i2c", I2CTestCommandHandler},
+    {"antenna_deploy", AntennaDeploy},
+    {"antenna_cancel", AntennaCancelDeployment},
+    {"antenna_get_status", AntennaGetDeploymentStatus},
+    {"heap", HeapInfo},
+    {"tasklist", TaskListCommand},
+    {"heap", HeapInfoCommand},
+    {"advance_time", AdvanceTimeHandler},
+    {"compile_info", CompileInfo},
+    {"suspend_mission", SuspendMission},
+    {"resume_mission", ResumeMission},
+    {"run_mission", RunMission},
+    {"set_fibo_iterations", SetFiboIterations},
+    {"request_experiment", RequestExperiment},
+    {"abort_experiment", AbortExperiment},
+    {"experiment_info", ExperimentInfo},
+    {"dma", DMAInfo},
+    {"imtq", ImtqDriver},
+    {"comm", Comm},
+    {"antenna_get_telemetry", AntennaGetTelemetry},
+    {"antenna_reset", AntennaReset},
+    {"reset", ResetHandler},
+    {"rtc", RTCTest},
+    {"rm", RemoveFile},
+    {"fram", FRAM},
+    {"testflash", TestExternalFlash},
+    {"temp", Temp},
+    {"gyro", GyroDriver},
+    {"eps", EPSCommand},
+    {"wdog", WatchdogCommand},
+    {"hang", Hang},
+    {"state", StateCommandHandler},
+    {"error_counters", ErrorCountersCommand},
+    {"boot_params", BootParamsCommand},
+    {"scrub", Scrubbing},
+    {"boot_settings", BootSettingsCommand},
+    {"payload", PayloadDriver},
+    {"memory", MemoryCommand},
+};
+
+void InitializeTerminal(void)
+{
+    Main.terminal.Initialize();
+    Main.terminal.SetCommandList(gsl::span<const TerminalCommandDescription>(commands));
+}