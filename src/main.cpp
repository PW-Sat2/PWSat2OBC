#include <cstdio>
#include <cstring>
#include <em_chip.h>
#include <em_cmu.h>
#include <em_dbg.h>
#include <em_device.h>
#include <em_emu.h>
#include <em_gpio.h>
#include <gsl/span>
#include <em_system.h>

#include <FreeRTOS.h>
#include <FreeRTOSConfig.h>
#include <task.h>

#include "SwoEndpoint/SwoEndpoint.h"
#include "adcs/AdcsExperiment.hpp"
#include "base/ecc.h"
#include "base/os.h"
#include "dmadrv.h"
#include "eps/eps.h"
#include "fs/fs.h"
#include "i2c/i2c.h"
#include "io_map.h"
#include "leuart/leuart.h"
#include "logger/logger.h"
#include "mission.h"
#include "obc.h"
#include "storage/nand.h"
#include "storage/nand_driver.h"
#include "storage/storage.h"
#include "swo/swo.h"
#include "system.h"
#include "terminal.h"

#include "gpio/gpio.h"
#include "leuart/leuart.h"
#include "power_eps/power_eps.h"
#include "uart/Uart.h"
#include "camera/camera.h"

using services::time::TimeProvider;
using namespace std::chrono_literals;
using namespace drivers::uart;
using namespace devices::camera;

OBC Main;
<<<<<<< HEAD
mission::ObcMission Mission(Main.timeProvider, Main.antennaDriver, false);
static uint8_t out[10000];
=======
mission::ObcMission Mission(
    Main.timeProvider, Main.antennaDriver, false, Main.adcs.GetAdcsController(), Main.Experiments.ExperimentsController);
>>>>>>> 95992278

const int __attribute__((used)) uxTopUsedPriority = configMAX_PRIORITIES;

extern "C" void vApplicationIdleHook(void)
{
    EMU_EnterEM1();
}

void I2C0_IRQHandler(void)
{
    Main.Hardware.I2C.Peripherals[0].Driver.IRQHandler();
}

void I2C1_IRQHandler(void)
{
    Main.Hardware.I2C.Peripherals[1].Driver.IRQHandler();
}

void BURTC_IRQHandler(void)
{
    Main.Hardware.Burtc.IRQHandler();
}

static void BlinkLed0(void* param)
{
    UNREFERENCED_PARAMETER(param);

    while (1)
    {
        Main.Hardware.Pins.Led0.Toggle();
        vTaskDelay(1000 / portTICK_PERIOD_MS);
    }
}

static void SmartWaitTask(void* param)
{
    UNREFERENCED_PARAMETER(param);

    LOG(LOG_LEVEL_DEBUG, "Wait start");

    while (1)
    {
        Main.timeProvider.LongDelay(10min);
        LOG(LOG_LEVEL_DEBUG, "After wait");
    }
}

static void InitSwoEndpoint(void)
{
    void* swoEndpointHandle = SwoEndpointInit();
    const bool result = LogAddEndpoint(SwoGetEndpoint(swoEndpointHandle), swoEndpointHandle, LOG_LEVEL_TRACE);
    if (!result)
    {
        SwoPutsOnChannel(0, "Unable to attach swo endpoint to logger. ");
    }
}

static void ClearState(OBC* obc)
{
    if (obc->Hardware.Pins.SysClear.Input() == false)
    {
        LOG(LOG_LEVEL_WARNING, "Clearing state on startup");

        if (OS_RESULT_FAILED(obc->Storage.ClearStorage()))
        {
            LOG(LOG_LEVEL_ERROR, "Clearing state failed");
        }

        LOG(LOG_LEVEL_INFO, "All files removed");
    }
}

static void SetupAntennas(void)
{
    AntennaMiniportInitialize(&Main.antennaMiniport);
    AntennaDriverInitialize(&Main.antennaDriver, &Main.antennaMiniport, &Main.Hardware.I2C.Buses.Bus, &Main.Hardware.I2C.Buses.Payload);
}

static void ObcInitTask(void* param)
{
    LOG(LOG_LEVEL_INFO, "Starting initialization task... ");

    auto obc = static_cast<OBC*>(param);

    if (OS_RESULT_FAILED(obc->PostStartInitialization()))
    {
        LOG(LOG_LEVEL_ERROR, "Unable to initialize hardware after start. ");
    }

    ClearState(obc);

    obc->fs.MakeDirectory("/a");
    obc->fs.MakeDirectory("/b");
    obc->fs.MakeDirectory("/c");

    if (!obc->timeProvider.Initialize(nullptr, nullptr))
    {
        LOG(LOG_LEVEL_ERROR, "Unable to initialize persistent timer. ");
    }

    if (OS_RESULT_FAILED(Main.antennaDriver.HardReset(&Main.antennaDriver)))
    {
        LOG(LOG_LEVEL_ERROR, "Unable to reset both antenna controllers. ");
    }

    if (!obc->Communication.CommDriver.Restart())
    {
        LOG(LOG_LEVEL_ERROR, "Unable to restart comm");
    }

    Mission.Initialize();

    System::CreateTask(SmartWaitTask, "SmartWait", 512, NULL, TaskPriority::P1, NULL);

    LOG(LOG_LEVEL_INFO, "Intialized");
    Main.initialized = true;

    System::SuspendTask(NULL);
}

void SetupHardware(void)
{
    CMU_ClockEnable(cmuClock_GPIO, true);
    CMU_ClockEnable(cmuClock_DMA, true);

    CMU_ClockSelectSet(cmuClock_LFA, cmuSelect_HFCLKLE);
    CMU_ClockSelectSet(cmuClock_LFB, cmuSelect_HFCLKLE);
}



void UartTask(void* param)
{
	//const char* testByte="lamakota";


	for(int i =0;i<255;i++){
	out[i]=0x00;
	}
	UNREFERENCED_PARAMETER(param);

	Uart_Init init;

	init.baudRate=9600;
	init.parity=usartNoParity;
	init.oversampling   = usartOVS16;
	init.dataBits       = usartDatabits8;
	init.parity         = usartNoParity;
	init.stopBits       = usartStopbits1;


	Uart uart(init);
	uart.Initialize();
	Camera camera(uart);

	while (1) {

		if(camera.isInitialized) {
			camera.CameraGetJPEGPicture(out,10000,false);
		}
		else {
			camera.InitializeJPEGPicture(CameraJPEGResolution::_160x128);
		}

System::SleepTask(1s);
	}

}



extern "C" void __libc_init_array(void);

int main(void)
{
    memset(&Main, 0, sizeof(Main));

    __libc_init_array();

    CHIP_Init();

    SetupHardware();

    SwoEnable();

    LogInit(LOG_LEVEL_DEBUG);
    InitSwoEndpoint();

    DMADRV_Init();

    LeuartLineIOInit(&Main.IO);

    EpsInit(&Main.Hardware.I2C.Fallback);

    EPSPowerControlInitialize(&Main.PowerControlInterface);

    Main.Initialize();

    InitializeTerminal();

    SwoPutsOnChannel(0, "Hello I'm PW-SAT2 OBC\n");

    SetupAntennas();

    Main.Hardware.Pins.Led0.High();
    Main.Hardware.Pins.Led1.High();

    System::CreateTask(BlinkLed0, "Blink0", 512, NULL, TaskPriority::P1, NULL);

    //System::CreateTask(ADXRS, "ADXRS", 512, NULL, tskIDLE_PRIORITY + 2, NULL);
    System::CreateTask(UartTask, "uart", 512, NULL, TaskPriority::P1, NULL);
    System::CreateTask(ObcInitTask, "Init", 512, &Main, TaskPriority::Highest, &Main.initTask);

    System::RunScheduler();

    Main.Hardware.Pins.Led0.Toggle();

    return 0;
}
<|MERGE_RESOLUTION|>--- conflicted
+++ resolved
@@ -1,273 +1,264 @@
-#include <cstdio>
-#include <cstring>
-#include <em_chip.h>
-#include <em_cmu.h>
-#include <em_dbg.h>
-#include <em_device.h>
-#include <em_emu.h>
-#include <em_gpio.h>
-#include <gsl/span>
-#include <em_system.h>
-
-#include <FreeRTOS.h>
-#include <FreeRTOSConfig.h>
-#include <task.h>
-
-#include "SwoEndpoint/SwoEndpoint.h"
-#include "adcs/AdcsExperiment.hpp"
-#include "base/ecc.h"
-#include "base/os.h"
-#include "dmadrv.h"
-#include "eps/eps.h"
-#include "fs/fs.h"
-#include "i2c/i2c.h"
-#include "io_map.h"
-#include "leuart/leuart.h"
-#include "logger/logger.h"
-#include "mission.h"
-#include "obc.h"
-#include "storage/nand.h"
-#include "storage/nand_driver.h"
-#include "storage/storage.h"
-#include "swo/swo.h"
-#include "system.h"
-#include "terminal.h"
-
-#include "gpio/gpio.h"
-#include "leuart/leuart.h"
-#include "power_eps/power_eps.h"
-#include "uart/Uart.h"
-#include "camera/camera.h"
-
-using services::time::TimeProvider;
-using namespace std::chrono_literals;
-using namespace drivers::uart;
-using namespace devices::camera;
-
-OBC Main;
-<<<<<<< HEAD
-mission::ObcMission Mission(Main.timeProvider, Main.antennaDriver, false);
-static uint8_t out[10000];
-=======
-mission::ObcMission Mission(
-    Main.timeProvider, Main.antennaDriver, false, Main.adcs.GetAdcsController(), Main.Experiments.ExperimentsController);
->>>>>>> 95992278
-
-const int __attribute__((used)) uxTopUsedPriority = configMAX_PRIORITIES;
-
-extern "C" void vApplicationIdleHook(void)
-{
-    EMU_EnterEM1();
-}
-
-void I2C0_IRQHandler(void)
-{
-    Main.Hardware.I2C.Peripherals[0].Driver.IRQHandler();
-}
-
-void I2C1_IRQHandler(void)
-{
-    Main.Hardware.I2C.Peripherals[1].Driver.IRQHandler();
-}
-
-void BURTC_IRQHandler(void)
-{
-    Main.Hardware.Burtc.IRQHandler();
-}
-
-static void BlinkLed0(void* param)
-{
-    UNREFERENCED_PARAMETER(param);
-
-    while (1)
-    {
-        Main.Hardware.Pins.Led0.Toggle();
-        vTaskDelay(1000 / portTICK_PERIOD_MS);
-    }
-}
-
-static void SmartWaitTask(void* param)
-{
-    UNREFERENCED_PARAMETER(param);
-
-    LOG(LOG_LEVEL_DEBUG, "Wait start");
-
-    while (1)
-    {
-        Main.timeProvider.LongDelay(10min);
-        LOG(LOG_LEVEL_DEBUG, "After wait");
-    }
-}
-
-static void InitSwoEndpoint(void)
-{
-    void* swoEndpointHandle = SwoEndpointInit();
-    const bool result = LogAddEndpoint(SwoGetEndpoint(swoEndpointHandle), swoEndpointHandle, LOG_LEVEL_TRACE);
-    if (!result)
-    {
-        SwoPutsOnChannel(0, "Unable to attach swo endpoint to logger. ");
-    }
-}
-
-static void ClearState(OBC* obc)
-{
-    if (obc->Hardware.Pins.SysClear.Input() == false)
-    {
-        LOG(LOG_LEVEL_WARNING, "Clearing state on startup");
-
-        if (OS_RESULT_FAILED(obc->Storage.ClearStorage()))
-        {
-            LOG(LOG_LEVEL_ERROR, "Clearing state failed");
-        }
-
-        LOG(LOG_LEVEL_INFO, "All files removed");
-    }
-}
-
-static void SetupAntennas(void)
-{
-    AntennaMiniportInitialize(&Main.antennaMiniport);
-    AntennaDriverInitialize(&Main.antennaDriver, &Main.antennaMiniport, &Main.Hardware.I2C.Buses.Bus, &Main.Hardware.I2C.Buses.Payload);
-}
-
-static void ObcInitTask(void* param)
-{
-    LOG(LOG_LEVEL_INFO, "Starting initialization task... ");
-
-    auto obc = static_cast<OBC*>(param);
-
-    if (OS_RESULT_FAILED(obc->PostStartInitialization()))
-    {
-        LOG(LOG_LEVEL_ERROR, "Unable to initialize hardware after start. ");
-    }
-
-    ClearState(obc);
-
-    obc->fs.MakeDirectory("/a");
-    obc->fs.MakeDirectory("/b");
-    obc->fs.MakeDirectory("/c");
-
-    if (!obc->timeProvider.Initialize(nullptr, nullptr))
-    {
-        LOG(LOG_LEVEL_ERROR, "Unable to initialize persistent timer. ");
-    }
-
-    if (OS_RESULT_FAILED(Main.antennaDriver.HardReset(&Main.antennaDriver)))
-    {
-        LOG(LOG_LEVEL_ERROR, "Unable to reset both antenna controllers. ");
-    }
-
-    if (!obc->Communication.CommDriver.Restart())
-    {
-        LOG(LOG_LEVEL_ERROR, "Unable to restart comm");
-    }
-
-    Mission.Initialize();
-
-    System::CreateTask(SmartWaitTask, "SmartWait", 512, NULL, TaskPriority::P1, NULL);
-
-    LOG(LOG_LEVEL_INFO, "Intialized");
-    Main.initialized = true;
-
-    System::SuspendTask(NULL);
-}
-
-void SetupHardware(void)
-{
-    CMU_ClockEnable(cmuClock_GPIO, true);
-    CMU_ClockEnable(cmuClock_DMA, true);
-
-    CMU_ClockSelectSet(cmuClock_LFA, cmuSelect_HFCLKLE);
-    CMU_ClockSelectSet(cmuClock_LFB, cmuSelect_HFCLKLE);
-}
-
-
-
-void UartTask(void* param)
-{
-	//const char* testByte="lamakota";
-
-
-	for(int i =0;i<255;i++){
-	out[i]=0x00;
-	}
-	UNREFERENCED_PARAMETER(param);
-
-	Uart_Init init;
-
-	init.baudRate=9600;
-	init.parity=usartNoParity;
-	init.oversampling   = usartOVS16;
-	init.dataBits       = usartDatabits8;
-	init.parity         = usartNoParity;
-	init.stopBits       = usartStopbits1;
-
-
-	Uart uart(init);
-	uart.Initialize();
-	Camera camera(uart);
-
-	while (1) {
-
-		if(camera.isInitialized) {
-			camera.CameraGetJPEGPicture(out,10000,false);
-		}
-		else {
-			camera.InitializeJPEGPicture(CameraJPEGResolution::_160x128);
-		}
-
-System::SleepTask(1s);
-	}
-
-}
-
-
-
-extern "C" void __libc_init_array(void);
-
-int main(void)
-{
-    memset(&Main, 0, sizeof(Main));
-
-    __libc_init_array();
-
-    CHIP_Init();
-
-    SetupHardware();
-
-    SwoEnable();
-
-    LogInit(LOG_LEVEL_DEBUG);
-    InitSwoEndpoint();
-
-    DMADRV_Init();
-
-    LeuartLineIOInit(&Main.IO);
-
-    EpsInit(&Main.Hardware.I2C.Fallback);
-
-    EPSPowerControlInitialize(&Main.PowerControlInterface);
-
-    Main.Initialize();
-
-    InitializeTerminal();
-
-    SwoPutsOnChannel(0, "Hello I'm PW-SAT2 OBC\n");
-
-    SetupAntennas();
-
-    Main.Hardware.Pins.Led0.High();
-    Main.Hardware.Pins.Led1.High();
-
-    System::CreateTask(BlinkLed0, "Blink0", 512, NULL, TaskPriority::P1, NULL);
-
-    //System::CreateTask(ADXRS, "ADXRS", 512, NULL, tskIDLE_PRIORITY + 2, NULL);
-    System::CreateTask(UartTask, "uart", 512, NULL, TaskPriority::P1, NULL);
-    System::CreateTask(ObcInitTask, "Init", 512, &Main, TaskPriority::Highest, &Main.initTask);
-
-    System::RunScheduler();
-
-    Main.Hardware.Pins.Led0.Toggle();
-
-    return 0;
-}
+#include <cstdio>
+#include <cstring>
+#include <em_chip.h>
+#include <em_cmu.h>
+#include <em_dbg.h>
+#include <em_device.h>
+#include <em_emu.h>
+#include <em_gpio.h>
+#include <gsl/span>
+#include <em_system.h>
+
+#include <FreeRTOS.h>
+#include <FreeRTOSConfig.h>
+#include <task.h>
+
+#include "SwoEndpoint/SwoEndpoint.h"
+#include "adcs/AdcsExperiment.hpp"
+#include "base/ecc.h"
+#include "base/os.h"
+#include "dmadrv.h"
+#include "eps/eps.h"
+#include "fs/fs.h"
+#include "i2c/i2c.h"
+#include "io_map.h"
+#include "leuart/leuart.h"
+#include "logger/logger.h"
+#include "mission.h"
+#include "obc.h"
+#include "storage/nand.h"
+#include "storage/nand_driver.h"
+#include "storage/storage.h"
+#include "swo/swo.h"
+#include "system.h"
+#include "terminal.h"
+
+#include "gpio/gpio.h"
+#include "leuart/leuart.h"
+#include "power_eps/power_eps.h"
+#include "uart/Uart.h"
+#include "camera/camera.h"
+
+using services::time::TimeProvider;
+using namespace std::chrono_literals;
+using namespace drivers::uart;
+using namespace devices::camera;
+
+OBC Main;
+
+static uint8_t out[10000];
+mission::ObcMission Mission(
+    Main.timeProvider, Main.antennaDriver, false, Main.adcs.GetAdcsController(), Main.Experiments.ExperimentsController);
+
+const int __attribute__((used)) uxTopUsedPriority = configMAX_PRIORITIES;
+
+extern "C" void vApplicationIdleHook(void)
+{
+    EMU_EnterEM1();
+}
+
+void I2C0_IRQHandler(void)
+{
+    Main.Hardware.I2C.Peripherals[0].Driver.IRQHandler();
+}
+
+void I2C1_IRQHandler(void)
+{
+    Main.Hardware.I2C.Peripherals[1].Driver.IRQHandler();
+}
+
+void BURTC_IRQHandler(void)
+{
+    Main.Hardware.Burtc.IRQHandler();
+}
+
+static void BlinkLed0(void* param)
+{
+    UNREFERENCED_PARAMETER(param);
+
+    while (1)
+    {
+        Main.Hardware.Pins.Led0.Toggle();
+        vTaskDelay(1000 / portTICK_PERIOD_MS);
+    }
+}
+
+static void SmartWaitTask(void* param)
+{
+    UNREFERENCED_PARAMETER(param);
+
+    LOG(LOG_LEVEL_DEBUG, "Wait start");
+
+    while (1)
+    {
+        Main.timeProvider.LongDelay(10min);
+        LOG(LOG_LEVEL_DEBUG, "After wait");
+    }
+}
+
+static void InitSwoEndpoint(void)
+{
+    void* swoEndpointHandle = SwoEndpointInit();
+    const bool result = LogAddEndpoint(SwoGetEndpoint(swoEndpointHandle), swoEndpointHandle, LOG_LEVEL_TRACE);
+    if (!result)
+    {
+        SwoPutsOnChannel(0, "Unable to attach swo endpoint to logger. ");
+    }
+}
+
+static void ClearState(OBC* obc)
+{
+    if (obc->Hardware.Pins.SysClear.Input() == false)
+    {
+        LOG(LOG_LEVEL_WARNING, "Clearing state on startup");
+
+        if (OS_RESULT_FAILED(obc->Storage.ClearStorage()))
+        {
+            LOG(LOG_LEVEL_ERROR, "Clearing state failed");
+        }
+
+        LOG(LOG_LEVEL_INFO, "All files removed");
+    }
+}
+
+static void SetupAntennas(void)
+{
+    AntennaMiniportInitialize(&Main.antennaMiniport);
+    AntennaDriverInitialize(&Main.antennaDriver, &Main.antennaMiniport, &Main.Hardware.I2C.Buses.Bus, &Main.Hardware.I2C.Buses.Payload);
+}
+
+static void ObcInitTask(void* param)
+{
+    LOG(LOG_LEVEL_INFO, "Starting initialization task... ");
+
+    auto obc = static_cast<OBC*>(param);
+
+    if (OS_RESULT_FAILED(obc->PostStartInitialization()))
+    {
+        LOG(LOG_LEVEL_ERROR, "Unable to initialize hardware after start. ");
+    }
+
+    ClearState(obc);
+
+    obc->fs.MakeDirectory("/a");
+    obc->fs.MakeDirectory("/b");
+    obc->fs.MakeDirectory("/c");
+
+    if (!obc->timeProvider.Initialize(nullptr, nullptr))
+    {
+        LOG(LOG_LEVEL_ERROR, "Unable to initialize persistent timer. ");
+    }
+
+    if (OS_RESULT_FAILED(Main.antennaDriver.HardReset(&Main.antennaDriver)))
+    {
+        LOG(LOG_LEVEL_ERROR, "Unable to reset both antenna controllers. ");
+    }
+
+    if (!obc->Communication.CommDriver.Restart())
+    {
+        LOG(LOG_LEVEL_ERROR, "Unable to restart comm");
+    }
+
+    Mission.Initialize();
+
+    System::CreateTask(SmartWaitTask, "SmartWait", 512, NULL, TaskPriority::P1, NULL);
+
+    LOG(LOG_LEVEL_INFO, "Intialized");
+    Main.initialized = true;
+
+    System::SuspendTask(NULL);
+}
+
+void SetupHardware(void)
+{
+    CMU_ClockEnable(cmuClock_GPIO, true);
+    CMU_ClockEnable(cmuClock_DMA, true);
+
+    CMU_ClockSelectSet(cmuClock_LFA, cmuSelect_HFCLKLE);
+    CMU_ClockSelectSet(cmuClock_LFB, cmuSelect_HFCLKLE);
+}
+
+
+
+void UartTask(void* param)
+{	
+	UNREFERENCED_PARAMETER(param);
+
+	Uart_Init init;
+
+	init.baudRate=9600;
+	init.parity=usartNoParity;
+	init.oversampling   = usartOVS16;
+	init.dataBits       = usartDatabits8;
+	init.parity         = usartNoParity;
+	init.stopBits       = usartStopbits1;
+
+
+	Uart uart(init);
+	uart.Initialize();
+	Camera camera(uart);
+
+	while (1) {
+
+		if(camera.isInitialized) {
+			camera.CameraGetJPEGPicture(out,10000,false);
+		}
+		else {
+			camera.InitializeJPEGPicture(CameraJPEGResolution::_160x128);
+		}
+
+System::SleepTask(1s);
+	}
+
+}
+
+
+
+extern "C" void __libc_init_array(void);
+
+int main(void)
+{
+    memset(&Main, 0, sizeof(Main));
+
+    __libc_init_array();
+
+    CHIP_Init();
+
+    SetupHardware();
+
+    SwoEnable();
+
+    LogInit(LOG_LEVEL_DEBUG);
+    InitSwoEndpoint();
+
+    DMADRV_Init();
+
+    LeuartLineIOInit(&Main.IO);
+
+    EpsInit(&Main.Hardware.I2C.Fallback);
+
+    EPSPowerControlInitialize(&Main.PowerControlInterface);
+
+    Main.Initialize();
+
+    InitializeTerminal();
+
+    SwoPutsOnChannel(0, "Hello I'm PW-SAT2 OBC\n");
+
+    SetupAntennas();
+
+    Main.Hardware.Pins.Led0.High();
+    Main.Hardware.Pins.Led1.High();
+
+    System::CreateTask(BlinkLed0, "Blink0", 512, NULL, TaskPriority::P1, NULL);
+
+    //System::CreateTask(ADXRS, "ADXRS", 512, NULL, tskIDLE_PRIORITY + 2, NULL);
+    System::CreateTask(UartTask, "uart", 512, NULL, TaskPriority::P1, NULL);
+    System::CreateTask(ObcInitTask, "Init", 512, &Main, TaskPriority::Highest, &Main.initTask);
+
+    System::RunScheduler();
+
+    Main.Hardware.Pins.Led0.Toggle();
+
+    return 0;
+}