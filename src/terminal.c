--- conflicted
+++ resolved
@@ -23,18 +23,12 @@
     commandHandler handler;
 } command;
 
-<<<<<<< HEAD
-static const command commands[] = {{"ping", &PingHandler},
-    {"echo", &EchoHandler},
-    {"jumpToTime", &JumpToTimeHandler},
-    {"currentTime", &CurrentTimeHandler},
-    {"takeRAWPhoto", &TakeRAWPhotoHandler},
-    {"takeJPEGPhoto", &TakeJPEGPhotoHandler}};
-=======
 static const command commands[] = {{"ping", PingHandler},
     {"echo", EchoHandler},
     {"jumpToTime", JumpToTimeHandler},
     {"currentTime", CurrentTimeHandler},
+    {"takeRAWPhoto", &TakeRAWPhotoHandler},
+    {"takeJPEGPhoto", &TakeJPEGPhotoHandler},
     {"sendFrame", SendFrameHandler},
     {"getFramesCount", GetFramesCountHandler},
     {"receiveFrame", ReceiveFrameHandler},
@@ -43,7 +37,6 @@
     {"listFiles", FSListFiles},
     {"writeFile", FSWriteFile},
     {"readFile", FSReadFile}};
->>>>>>> 64f2dc4b
 
 static QueueHandle_t terminalQueue;
 
