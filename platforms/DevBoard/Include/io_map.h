#ifndef SRC_IO_MAP_H_
#define SRC_IO_MAP_H_

#include <em_gpio.h>
#include <em_system.h>

#define LED_PORT gpioPortE
#define LED0 2
#define LED1 3

// LEUART0
#define LEUART0_PORT gpioPortD
#define LEUART0_TX 4
#define LEUART0_RX 5
#define LEUART0_LOCATION LEUART_ROUTE_LOCATION_LOC0
#define LEUART0_BAUDRATE 9600

// I2C
#define I2C I2C1
#define I2C_PORT gpioPortC
#define I2C_SDA_PIN 4
#define I2C_SCL_PIN 5
#define I2C_LOCATION I2C_ROUTE_LOCATION_LOC0

<<<<<<< HEAD
// USART1
#define USART1_PORT gpioPortD
#define USART1_TX 0
#define USART1_RX 1
#define UART_LOCATION UART_ROUTE_LOCATION_LOC1
#define USART1_BAUDRATE 9600
=======
// NAND Flash
#define NAND_POWER_PORT gpioPortB
#define NAND_POWER_PIN 15
#define NAND_READY_PORT gpioPortD
#define NAND_READY_PIN 15
#define NAND_CE_PORT gpioPortD
#define NAND_CE_PIN 14
#define NAND_WP_PORT gpioPortD
#define NAND_WP_PIN 13
#define NAND_ALE_BIT 24
#define NAND_CLE_BIT 25

#define EBI_ALE_PORT gpioPortC
#define EBI_ALE_PIN 1
#define EBI_CLE_PORT gpioPortC
#define EBI_CLE_PIN 2
#define EBI_WE_PORT gpioPortF
#define EBI_WE_PIN 8
#define EBI_RE_PORT gpioPortF
#define EBI_RE_PIN 9

#define EBI_DATA_PORT gpioPortE
#define EBI_DATA_PIN0 8
>>>>>>> 64f2dc4b

#endif<|MERGE_RESOLUTION|>--- conflicted
+++ resolved
@@ -22,14 +22,13 @@
 #define I2C_SCL_PIN 5
 #define I2C_LOCATION I2C_ROUTE_LOCATION_LOC0
 
-<<<<<<< HEAD
 // USART1
 #define USART1_PORT gpioPortD
 #define USART1_TX 0
 #define USART1_RX 1
 #define UART_LOCATION UART_ROUTE_LOCATION_LOC1
 #define USART1_BAUDRATE 9600
-=======
+
 // NAND Flash
 #define NAND_POWER_PORT gpioPortB
 #define NAND_POWER_PIN 15
@@ -53,6 +52,5 @@
 
 #define EBI_DATA_PORT gpioPortE
 #define EBI_DATA_PIN0 8
->>>>>>> 64f2dc4b
 
 #endif