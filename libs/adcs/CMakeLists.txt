set(NAME adcs)

set(SOURCES      
<<<<<<< HEAD
    adcs.cpp   
    detumbling.cpp
    
=======
    AdcsCoordinator.cpp   
    Include/adcs/adcs.hpp
    Include/adcs/AdcsCoordinator.hpp
>>>>>>> 8921b84c
)

add_library(${NAME} STATIC ${SOURCES})

target_link_libraries(${NAME}
    base    
    logger
    eigen
)

target_include_directories(${NAME} INTERFACE ${CMAKE_CURRENT_SOURCE_DIR}/Include)
target_include_directories(${NAME} PRIVATE ${CMAKE_CURRENT_SOURCE_DIR}/Include/adcs)

target_format_sources(${NAME} "${SOURCES}")

add_subdirectory(builtin)
add_subdirectory(experiment)<|MERGE_RESOLUTION|>--- conflicted
+++ resolved
@@ -1,15 +1,11 @@
 set(NAME adcs)
 
 set(SOURCES      
-<<<<<<< HEAD
     adcs.cpp   
     detumbling.cpp
-    
-=======
     AdcsCoordinator.cpp   
     Include/adcs/adcs.hpp
     Include/adcs/AdcsCoordinator.hpp
->>>>>>> 8921b84c
 )
 
 add_library(${NAME} STATIC ${SOURCES})
