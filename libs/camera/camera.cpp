--- conflicted
+++ resolved
@@ -33,23 +33,14 @@
 
 	        CameraSendCmdJPEGInitial(resolution);
 
-<<<<<<< HEAD
+
 	        if (!CameraGetCmdAckInitial())
 	        {
 	            LOG(LOG_LEVEL_ERROR, "---------------- Ack Initial failed ------------------\n");
 	            isInitialized = false;
 	            return false;
 	        }
-=======
-    do {
-
-    	if (!CameraSync())
-    	{
-    		LOG(LOG_LEVEL_ERROR, "---------------- Sync failed -------------------------\n");
-    		break;
-    	}
-
->>>>>>> 364b2074
+
 
 	        if (!CameraSendCmdSetPackageSize(512))
 	        {
@@ -79,7 +70,7 @@
 
 
 
-<<<<<<< HEAD
+
 int32_t Camera::CameraGetJPEGPicture(uint8_t* data, uint32_t dataLength, bool reset)
 {
 	UNREFERENCED_PARAMETER(data);
@@ -91,18 +82,15 @@
 				return 0;
 			}
 
-=======
->>>>>>> 364b2074
+
         CameraSendCmdGetPicture(CameraPictureType::Snapshot);
 
         if (!CameraGetCmdAckGetPicture())
         {
             LOG(LOG_LEVEL_ERROR, "---------------- ACK GetSnapshot failed ---------------\n");
-<<<<<<< HEAD
-            return 0;
-=======
-            break;
->>>>>>> 364b2074
+
+            return 0;
+
         }
 
         CameraCmdData cmdData;
@@ -125,20 +113,11 @@
         }
         LOG(LOG_LEVEL_ERROR, "---------------- Cmd Data received ----------------\n");
 
-<<<<<<< HEAD
         if(cmdData.dataLength > dataLength)
         {
         	LOG(LOG_LEVEL_ERROR, "---------------- Invalid input buffer size ----------------\n");
         	return 0;
-=======
-        ret = CameraReceiveJPEGData(data, cmdData.dataLength,512);
-        if (ret == 0) {
-            LOG(LOG_LEVEL_ERROR, "---------------- Invalid Data command ----------------\n");
-            break;
->>>>>>> 364b2074
-        }
-
-<<<<<<< HEAD
+        }
         ret = CameraReceiveJPEGData(data, cmdData.dataLength,512);
         if (ret == 0)
         {
@@ -151,14 +130,9 @@
         	CameraSendCmdReset();
         }
         return ret;
-=======
         CameraSendCmdAckData();
 
-    } while (1);
-    return ret;
->>>>>>> 364b2074
 }
-
 bool Camera::InitializeRAWPicture(CameraRAWImageFormat format, CameraRAWResolution resolution){
 
         if (!CameraSync())
