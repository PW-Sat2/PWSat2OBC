#include <FreeRTOS.h>
#include <queue.h>
#include <task.h>

#include <stdio.h>
#include <string.h>

#include "camera.h"
#include "leuart/leuart.h"
#include "logger/logger.h"
#include "system.h"
#include "uart/uart.h"

using namespace devices::camera;
static uint8_t cmd[6];
static uint8_t retcmd[12];

void Camera::CameraLogSendCmd(uint8_t* cmd)
{
    LOGF(LOG_LEVEL_INFO, "Command send:%02X%02X%02X%02X%02X%02X", cmd[0], cmd[1], cmd[2], cmd[3], cmd[4], cmd[5]);
}

void Camera::CameraLogGetCmd(uint8_t* cmd)
{
    LOGF(LOG_LEVEL_INFO, "Command received:%02X%02X%02X%02X%02X%02X", cmd[0], cmd[1], cmd[2], cmd[3], cmd[4], cmd[5]);
}

void Camera::CameraSendCmd(uint8_t* cmd, uint8_t length)
{
	_uartBus.Write(gsl::span<uint8_t>(cmd,length));
}

uint32_t Camera::CameraGetData(uint8_t* data, uint32_t dataLength, int8_t timeoutMs,bool send)
{
    //uint8_t byte;
    TickType_t ticks = timeoutMs < 0 ? portMAX_DELAY : timeoutMs / portTICK_PERIOD_MS;
    (void)ticks;
    if(send == true){
    _uartBus.Read(gsl::span<uint8_t>(data,dataLength));
    }
    return dataLength;
}

bool Camera::CameraGetCmd( uint8_t* cmd, uint32_t length, int8_t timeoutMs,bool send)
{
    if (CameraGetData(cmd, length, timeoutMs,send) < length)
    {
        LOG(LOG_LEVEL_ERROR, "Too less data received.");
        return false;
    }

    CameraLogGetCmd(cmd);
    return true;
}

bool Camera::CameraGetCmdSync()
{

    if (!CameraGetCmd(retcmd, CameraRetCmdLength, -1,true))
    {
        LOG(LOG_LEVEL_ERROR, "Receiving data failed.");
        return false;
    }

    if (CameraParseSyncCmd(retcmd, CameraRetCmdLength) != CameraCmd::Sync)
    {
        LOG(LOG_LEVEL_ERROR, "Invalid command received. Sync cmd was expected");
        return false;
    }

    return true;
}

bool Camera::CameraGetCmdData(CameraCmdData* cmdData)
{

    if (!CameraGetCmd(retcmd, CameraRetCmdLength, -1,false))
    {
        LOG(LOG_LEVEL_ERROR, "Receiving data failed.");
        return false;
    }

    if (CameraParseDataCmd(retcmd, CameraRetCmdLength, cmdData) != CameraCmd::Data)
    {
        LOG(LOG_LEVEL_ERROR, "Invalid command received. Data cmd was expected. ");
        return false;
    }

    return true;
}

CameraCmd Camera::CameraGetCmdAck(int8_t timeoutMs, uint8_t length)
{
    CameraCmdAck ackData;
    if (!CameraCmdAckInit(&ackData))
    {
        LOG(LOG_LEVEL_ERROR, "Initialiazing ack data failed.");
        return CameraCmd::Invalid;
    }

    if (!CameraGetCmd(retcmd, length, timeoutMs,true))
    {
        LOG(LOG_LEVEL_ERROR, "Receiving data failed.");
        return CameraCmd::Invalid;
    }

    if (CameraParseAckCmd(retcmd, length, &ackData) != CameraCmd::Ack)
    {
        LOG(LOG_LEVEL_ERROR, "Invalid command received. Ack cmd was expected.");
        return CameraCmd::Invalid;
    }

    return ackData.type;
}

bool Camera::CameraGetCmdAckSync(int8_t timeoutMs)
{
    if (CameraGetCmdAck(timeoutMs,CameraRetCmdLength) != CameraCmd::Sync)
    {
        LOG(LOG_LEVEL_ERROR, "Invalid ack command received. Sync ack was expected.");
        return false;
    }
    return true;
}

bool Camera::CameraGetCmdAckInitial()
{
    if (CameraGetCmdAck(-1,CameraCmdLength) != CameraCmd::Initial)
    {
        LOG(LOG_LEVEL_ERROR, "Invalid ack command received. Initial ack was expected.");
        return false;
    }
    return true;
}

bool Camera::CameraGetCmdAckSnapshot()
{
    if (CameraGetCmdAck(-1,CameraRetCmdLength) != CameraCmd::Snapshot)
    {
        LOG(LOG_LEVEL_ERROR, "Invalid ack command received. Snapshot ack was expected.");
        return false;
    }
    return true;
}

bool Camera::CameraGetCmdAckGetPicture()
{
    if (CameraGetCmdAck(-1,CameraRetCmdLength) != CameraCmd::GetPicture)
    {
        LOG(LOG_LEVEL_ERROR, "Invalid ack command received. GetPicture ack was expected.");
        return false;
    }
    return true;
}

bool Camera::CameraGetCmdAckSetPackageSize()
{
    if (CameraGetCmdAck(-1,CameraCmdLength) != CameraCmd::SetPackageSize)
    {
        LOG(LOG_LEVEL_ERROR, "Invalid ack command received. SetPackageSize was expected.");
        return false;
    }
    return true;
}

void Camera::CameraSendCmdAck(CameraCmd cmdAck, uint8_t packageIdLow, uint8_t packageIdHigh)
{
    cmd[0] = CameraCmdPrefix;
    cmd[1]= (uint8_t)CameraCmd::Ack;
    cmd[2]=(uint8_t)cmdAck;
    cmd[3]=0x00;
    cmd[4]=packageIdLow;
    cmd[5]=packageIdHigh;
    CameraLogSendCmd(cmd);
    CameraSendCmd(cmd, CameraCmdLength);
}

void Camera::CameraSendCmdAckSync(void)
{
    LOG(LOG_LEVEL_INFO, "Sending Sync Ack command.");
    CameraSendCmdAck(CameraCmd::Sync, 0x00, 0x00);
}

void Camera::CameraSendCmdAckData(void)
{
    LOG(LOG_LEVEL_INFO, "Sending Data Ack command.");
    CameraSendCmdAck(CameraCmd::Data, 0x00, 0x00);
}

void Camera::CameraSendCmdSync(void)
{
	 	cmd[0] = CameraCmdPrefix;
	    cmd[1]= (uint8_t)CameraCmd::Sync;
	    cmd[2]=0x00;
	    cmd[3]=0x00;
	    cmd[4]=0x00;
	    cmd[5]=0x00;

    LOG(LOG_LEVEL_INFO, "Sending Sync command.");
    CameraLogSendCmd(cmd);
    CameraSendCmd(cmd, CameraCmdLength);
}
void Camera::CameraSendCmdReset(void)
{
		cmd[0] = CameraCmdPrefix;
	    cmd[1]= (uint8_t)CameraCmd::Reset;
	    cmd[2]=0x00;
	    cmd[3]=0x00;
	    cmd[4]=0x00;
	    cmd[5]=0xFF;

    LOG(LOG_LEVEL_INFO, "Sending Rest command.");
    CameraLogSendCmd(cmd);
    CameraSendCmd(cmd, CameraCmdLength);
}

void Camera::CameraSendCmdRAWInitial(CameraRAWImageFormat format, CameraRAWResolution rawResolution)
{
	 cmd[0] = CameraCmdPrefix;
		    cmd[1]= (uint8_t)CameraCmd::Initial;
		    cmd[2]=0x00;
		    cmd[3]=(uint8_t)format;
		    cmd[4]=(uint8_t)rawResolution;
		    cmd[5]=0x00;

    LOG(LOG_LEVEL_INFO, "Sending Inital command.");
    CameraLogSendCmd(cmd);
    CameraSendCmd(cmd, CameraCmdLength);
}

void Camera::CameraSendCmdJPEGInitial(CameraJPEGResolution jpegResolution)
{
	cmd[0] = CameraCmdPrefix;
			    cmd[1]= (uint8_t)CameraCmd::Initial;
			    cmd[2]=0x00;
			    cmd[3]=CameraJPEGFormat;
			    cmd[4]=0x07;
			    cmd[5]=(uint8_t)jpegResolution;

    LOG(LOG_LEVEL_INFO, "Sending Inital command.");
    CameraLogSendCmd(cmd);
    CameraSendCmd(cmd, CameraCmdLength);
}

void Camera::CameraSendCmdGetPicture(CameraPictureType type)
{
	cmd[0] = CameraCmdPrefix;
				    cmd[1]= (uint8_t)CameraCmd::GetPicture;
				    cmd[2]=(uint8_t)type;
				    cmd[3]=0x00;
				    cmd[4]=0x00;
				    cmd[5]=0x00;

    LOG(LOG_LEVEL_INFO, "Sending GetPicture command.");
    CameraLogSendCmd(cmd);
    CameraSendCmd(cmd, CameraCmdLength);
}

void Camera::CameraSendCmdSnapshot(CameraSnapshotType type)
{
	cmd[0] = CameraCmdPrefix;
					    cmd[1]= (uint8_t)CameraCmd::Snapshot;
					    cmd[2]=(uint8_t)type;
					    cmd[3]=0x00;
					    cmd[4]=0x00;
					    cmd[5]=0x00;


    LOG(LOG_LEVEL_INFO, "Sending Snapshot command.");
    CameraLogSendCmd(cmd);
    CameraSendCmd(cmd, CameraCmdLength);
}

bool Camera::CameraSendCmdSetPackageSize(uint16_t packageSize)
{
    if (packageSize > 512 || packageSize < 64)
    {
        LOG(LOG_LEVEL_ERROR, "Package size is invalid. It should be smaller than 512 and larger than 64.");
        return false;
    }


    cmd[0] = CameraCmdPrefix;
    					    cmd[1]= (uint8_t)CameraCmd::SetPackageSize;
    					    cmd[2]=0x08;
    					    cmd[3]=(uint8_t)(packageSize & 0xFF);
    					    cmd[4]=(uint8_t)((packageSize >> 8) & 0xFF);
    					    cmd[5]=0x00;


    LOG(LOG_LEVEL_INFO, "Sending SetPackageSize command.");
    CameraLogSendCmd(cmd);
    CameraSendCmd(cmd, CameraCmdLength);
    return true;
}

// Sync command is send with delay of 5 ms.
// Delay is incremented after every command send.
// Sync command may be send from 25-60 times.
bool Camera::CameraSync()
{
    int8_t i = 60;
    int8_t timeMs = 5;

    while (i > 0)
    {
        CameraSendCmdSync();
        i--;

        if (!CameraGetCmdAckSync( timeMs))
        {
            timeMs++;
            continue;
        }
        LOG(LOG_LEVEL_INFO, "Received Sync Ack Cmd.");
        if (!CameraGetCmdSync())
                      {
                          LOG(LOG_LEVEL_ERROR, "Receiving Sync command failed.");
                          return false;
                      }
                      LOG(LOG_LEVEL_INFO, "Received Sync Cmd.");
        // If we received data and it's ack for our sync command we wait for sync cmd


        // We get sync command, so we send ack for this sync and synchronization is done
        Camera::CameraSendCmdAckSync();
        return true;
    }
    return false;
}

uint32_t Camera::CameraReceiveData(uint8_t* data, uint32_t dataLength)
{
    uint32_t ret = 0;
    uint32_t toLoad = 0;
    CameraCmdData cmdData;

    if (!CameraCmdDataInit(&cmdData))
    {
        LOG(LOG_LEVEL_ERROR, "Initializing Data structure failed.");
        return 0;
    }

    if (!CameraGetCmdData(&cmdData))
    {
        LOG(LOG_LEVEL_ERROR, "Receiving Data command failed.");
        return 0;
    }

    if (cmdData.type != CameraPictureType::RAW)
    {
        LOG(LOG_LEVEL_ERROR, "Received invalid PictureType.");
        return 0;
    }

    if (cmdData.dataLength <= 0)
    {
        LOG(LOG_LEVEL_ERROR, "Received invalid picture size.");
        return 0;
    }

    if (cmdData.dataLength > dataLength)
    {
        //LOGF(LOG_LEVEL_ERROR, "Data buffer is to small. Passed:%d. Expected size:%d", dataLength, cmdData.dataLength);
        return 0;
    }

    LOG(LOG_LEVEL_INFO, "Start receiving data.");
    toLoad = cmdData.dataLength;
    while (toLoad > 0)
    {
        ret = CameraGetData(&data[cmdData.dataLength - toLoad], toLoad, -1,true);
        if (ret > 0)
        {
            toLoad -= ret;
        }
        else
        {
            LOG(LOG_LEVEL_INFO, "Getting data failed. We keep trying.");
        }
    }
    LOG(LOG_LEVEL_INFO, "Finish receiving data.");
    return cmdData.dataLength;
}

int8_t Camera::CameraReceiveJPEGData(uint8_t* data, uint16_t dataLength, uint16_t packageSize)
{
    uint16_t ret = 0;
    uint8_t i = 0;

    if (packageSize > 512 || packageSize < 64)
    {
        LOG(LOG_LEVEL_ERROR, "Package size is invalid. It should be smaller than 512 and larger than 64.");
        return false;
    }

    uint8_t packageCnt = dataLength / (packageSize - 6) + (dataLength % (packageSize - 6) != 0 ? 1 : 0);
    for (i = 0; i < packageCnt; i++)
    {

            ret = CameraGetData(&data[i*packageSize], packageSize, -1,true);
            if (ret > 0)
            {
                CameraSendCmdAck(CameraCmd::None,i & 0xff,(uint8_t)(i >> 8));
            }
<<<<<<< HEAD
=======


    }
    return i;
}

void Camera::CameraInit()
{
>>>>>>> 364b2074


    }
    return i;
}
<|MERGE_RESOLUTION|>--- conflicted
+++ resolved
@@ -397,25 +397,11 @@
     uint8_t packageCnt = dataLength / (packageSize - 6) + (dataLength % (packageSize - 6) != 0 ? 1 : 0);
     for (i = 0; i < packageCnt; i++)
     {
-
             ret = CameraGetData(&data[i*packageSize], packageSize, -1,true);
             if (ret > 0)
             {
                 CameraSendCmdAck(CameraCmd::None,i & 0xff,(uint8_t)(i >> 8));
             }
-<<<<<<< HEAD
-=======
-
-
     }
     return i;
 }
-
-void Camera::CameraInit()
-{
->>>>>>> 364b2074
-
-
-    }
-    return i;
-}
