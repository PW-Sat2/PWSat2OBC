/*
 * detumbling.cpp
 *
 *  Created on: 25 Jan 2017
 *      Author: weclewski
 */

/* MATLAB:
 % ============================================================================
 %
 %                           detumbling procedure
 %
 % This procedure calculates the commanded magnetic dipole for the coils in
 % the detumbling mode based on the B-Dot control law. A high-pass filter for
 % the magnetic field time derivative is included.
 % NOTE: Current magnetic field time derivative output (mtmDot) is the input
 % in the next iteration (mtmDotPrev). Initialize the previous magnetic field
 % time derivative with 0.
 %
 % Author: Pawel Jaworski
 %         pawel.jaworski0@wp.pl
 % Date:   december 2016
 %
 %   inputs        :
 %       mtmMeas                  - [3x1], magnetometer measurement, [Gauss]
 %       mtmMeasPrev              - [3x1], previous (one iteration back) magnetometer measurement, [Gauss]
 %       mtmDotPrev               - [3x1], previous (one iteration back) magnetic field time derivative, [Gauss/s]
 %
 %   outputs       :
 %       commDipoleBdot           - [3x1], commanded magnetic dipole, [A m^2]
 %       mtmDot                   - [3x1], magnetic field time derivative, [Gauss/s]
 %
 %   globals       :
 %       DetumblingConst.dt       - [1x1], iteration time step, [s]
 %       DetumblingConst.wCutOff  - [1x1], high-pass filter cut off frequency, [rad/s]
 %       DetumblingConst.bDotGain - [1x1], B-dot gain, [kg m^2 / s]
 %       DetumblingConst.coilsOn  - boolean, [3x1], active magnetic coils
 %
 %   locals        :
 %
 %   subfunctions  :
 %       vectorNorm               - calculates [3x1] vector norm
 %
 %   references    :
 %
 %
 % ============================================================================
 C:

 Lsb of mtmMeas in int32 representation is 1e-9 [T] = 1e-5 [Gauss]
 */

#include "detumbling.hpp"
#include <system.h>
#include <cmath>
#include<iostream> //TODO to be removed

using std::uint8_t;
using std::uint16_t;
using std::uint32_t;

namespace adcs
{

Detumbling::Detumbling()
{
    //empty
}

void Detumbling::initializeDetumbling(DetumblingState& state,
        const DetumblingParameters& param)
{
    UNUSED1(param);
    //Set the previous time derivative of the magnetic field to zeros.
    state.mtmDotPrev = RowVector3f::Zero();
    //Set the previous MTM measurement to zeros,
    state.mtmMeasPrev = RowVector3f::Zero(); // TODO on the first step should be initialised by measurement value
}

void Detumbling::stepDetumbling(DipoleVec& dipole, const MagVec& mgmt_meas,
        DetumblingState& state, const DetumblingParameters& param) ///TODO units are wrong
{
<<<<<<< HEAD
    if (state.isInitialised)
    {
        //conversion of input LSB = 1e-7T
=======
    
    
        //conversion of input
>>>>>>> 368740b6
        std::array<float, 3> tmp;
        std::copy(mgmt_meas.begin(), mgmt_meas.end(), tmp.begin());
        RowVector3f mgmt_input(tmp.data());

        mgmt_input *= 1e-2;//1e-5T as matlab

        // magnetic field time derivative
        RowVector3f mtmDot = exp(-param.wCutOff * param.dt) * state.mtmDotPrev
                + param.wCutOff * (mgmt_input - state.mtmMeasPrev);

        std::cout<<mtmDot<<std::endl;//XXX debug
        /*
         RowVector3f mtmDot = state.mtmDotPrev;
         mtmDot *= expf(-param.wCutOff * param.dt);
         RowVector3f mtmDotDiff = mgmt_input - state.mtmMeasPrev;
         mtmDotDiff *= param.wCutOff;
         mtmDot += mtmDotDiff;
         */
        // commanded magnetic dipole to coils
<<<<<<< HEAD
        RowVector3f commDipoleBdot = mtmDot * (-param.bDotGain) * 1e-4
                / (powf((mgmt_input * 1e-4).norm(), 2));

        std::cout<<commDipoleBdot<<std::endl;//XXX debug
        /*
         RowVector3f commDipoleBdot = mtmDot;
         commDipoleBdot *= -param.bDotGain;
         RowVector3f meas_tmp = mgmt_input;
         meas_tmp *= 1e-4;
         commDipoleBdot *= 1e-4 / powf(meas_tmp.norm(), 2);
         */
        for (int i = 0; i < 3; i++)
        {
            if (!param.coilsOn[i])
            {
                commDipoleBdot[i] = 0;
            }
        }
=======
        RowVector3f commDipoleBdot = mtmDot * (-param.bDotGain) * 1e-4 / powf((mgmt_input* 1e-4).norm(), 2);
/*
        RowVector3f commDipoleBdot = mtmDot;
        commDipoleBdot *= -param.bDotGain;
        RowVector3f meas_tmp = mgmt_input;
        meas_tmp *= 1e-4;
        commDipoleBdot *= 1e-4 / powf(meas_tmp.norm(), 2);
*/
        if (!param.coilsOn[0]) // XXX Fixed: chaged `else if` to `if`
            commDipoleBdot[0] = 0;
        if (!param.coilsOn[1])
            commDipoleBdot[1] = 0;
        if (!param.coilsOn[2])
            commDipoleBdot[2] = 0;
>>>>>>> 368740b6

        // store prev values
        state.mtmDotPrev = mtmDot;
        state.mtmMeasPrev = mgmt_input;

        commDipoleBdot *= 1e4;

        // convert to output LSB = 1e-4Am^2
        std::copy(commDipoleBdot.data(),
                commDipoleBdot.data() + commDipoleBdot.size(), dipole.begin());
    
// XXX'0'?

}

}
<|MERGE_RESOLUTION|>--- conflicted
+++ resolved
@@ -30,11 +30,11 @@
  %       commDipoleBdot           - [3x1], commanded magnetic dipole, [A m^2]
  %       mtmDot                   - [3x1], magnetic field time derivative, [Gauss/s]
  %
- %   globals       :
- %       DetumblingConst.dt       - [1x1], iteration time step, [s]
- %       DetumblingConst.wCutOff  - [1x1], high-pass filter cut off frequency, [rad/s]
- %       DetumblingConst.bDotGain - [1x1], B-dot gain, [kg m^2 / s]
- %       DetumblingConst.coilsOn  - boolean, [3x1], active magnetic coils
+ %   params       :
+ %       dt       - [1x1], iteration time step, [s]
+ %       wCutOff  - [1x1], high-pass filter cut off frequency, [rad/s]
+ %       bDotGain - [1x1], B-dot gain, [kg m^2 / s]
+ %       coilsOn  - boolean, [3x1], active magnetic coils
  %
  %   locals        :
  %
@@ -80,15 +80,7 @@
 void Detumbling::stepDetumbling(DipoleVec& dipole, const MagVec& mgmt_meas,
         DetumblingState& state, const DetumblingParameters& param) ///TODO units are wrong
 {
-<<<<<<< HEAD
-    if (state.isInitialised)
-    {
         //conversion of input LSB = 1e-7T
-=======
-    
-    
-        //conversion of input
->>>>>>> 368740b6
         std::array<float, 3> tmp;
         std::copy(mgmt_meas.begin(), mgmt_meas.end(), tmp.begin());
         RowVector3f mgmt_input(tmp.data());
@@ -100,26 +92,14 @@
                 + param.wCutOff * (mgmt_input - state.mtmMeasPrev);
 
         std::cout<<mtmDot<<std::endl;//XXX debug
-        /*
-         RowVector3f mtmDot = state.mtmDotPrev;
-         mtmDot *= expf(-param.wCutOff * param.dt);
-         RowVector3f mtmDotDiff = mgmt_input - state.mtmMeasPrev;
-         mtmDotDiff *= param.wCutOff;
-         mtmDot += mtmDotDiff;
-         */
+
         // commanded magnetic dipole to coils
-<<<<<<< HEAD
         RowVector3f commDipoleBdot = mtmDot * (-param.bDotGain) * 1e-4
                 / (powf((mgmt_input * 1e-4).norm(), 2));
 
         std::cout<<commDipoleBdot<<std::endl;//XXX debug
-        /*
-         RowVector3f commDipoleBdot = mtmDot;
-         commDipoleBdot *= -param.bDotGain;
-         RowVector3f meas_tmp = mgmt_input;
-         meas_tmp *= 1e-4;
-         commDipoleBdot *= 1e-4 / powf(meas_tmp.norm(), 2);
-         */
+
+        // set inavtive dipoles to zero
         for (int i = 0; i < 3; i++)
         {
             if (!param.coilsOn[i])
@@ -127,22 +107,6 @@
                 commDipoleBdot[i] = 0;
             }
         }
-=======
-        RowVector3f commDipoleBdot = mtmDot * (-param.bDotGain) * 1e-4 / powf((mgmt_input* 1e-4).norm(), 2);
-/*
-        RowVector3f commDipoleBdot = mtmDot;
-        commDipoleBdot *= -param.bDotGain;
-        RowVector3f meas_tmp = mgmt_input;
-        meas_tmp *= 1e-4;
-        commDipoleBdot *= 1e-4 / powf(meas_tmp.norm(), 2);
-*/
-        if (!param.coilsOn[0]) // XXX Fixed: chaged `else if` to `if`
-            commDipoleBdot[0] = 0;
-        if (!param.coilsOn[1])
-            commDipoleBdot[1] = 0;
-        if (!param.coilsOn[2])
-            commDipoleBdot[2] = 0;
->>>>>>> 368740b6
 
         // store prev values
         state.mtmDotPrev = mtmDot;
