set(NAME obc_hardware)

set(SOURCES
    hardware.cpp
)

add_library(${NAME} STATIC ${SOURCES})

target_link_libraries(${NAME} 
	base
	gpio
	i2c
	spi
	power
<<<<<<< HEAD
	uart
=======
	burtc
>>>>>>> e297763a
)

target_include_directories(${NAME} INTERFACE ${CMAKE_CURRENT_SOURCE_DIR}/Include)
target_include_directories(${NAME} PRIVATE ${CMAKE_CURRENT_SOURCE_DIR}/Include/obc)<|MERGE_RESOLUTION|>--- conflicted
+++ resolved
@@ -12,11 +12,8 @@
 	i2c
 	spi
 	power
-<<<<<<< HEAD
 	uart
-=======
 	burtc
->>>>>>> e297763a
 )
 
 target_include_directories(${NAME} INTERFACE ${CMAKE_CURRENT_SOURCE_DIR}/Include)
