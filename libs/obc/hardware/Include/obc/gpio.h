#ifndef LIBS_OBC_HARDWARE_INCLUDE_OBC_GPIO_H_
#define LIBS_OBC_HARDWARE_INCLUDE_OBC_GPIO_H_
#include <type_traits>

#include <em_cmu.h>
#include <em_gpio.h>
#include "gpio-internal.h"
#include "gpio/gpio.h"
#include "io_map.h"

namespace obc
{
    /**
     * @defgroup obc_hardware_gpio OBC GPIO
     * @ingroup obc_hardware
     *
     * @{
     */

    /** @brief Structure describing I2C pins */
    template <typename Location> struct I2CPins
    {
        /** @brief SDA */
        const drivers::gpio::OutputPin<typename Location::SDA> SDA;
        /** @brief SCL */
        const drivers::gpio::OutputPin<typename Location::SCL> SCL;

        /** @brief Initializes I2C pins */
        void Initialize() const
        {
            this->SDA.Initialize();
            this->SCL.Initialize();
        }
    };

    /** @brief Structure describing SPI pins */
    template <typename Location> struct SPIPins
    {
        /** @brief MOSI */
        const drivers::gpio::OutputPin<typename Location::MOSI> MOSI;
        /** @brief MISO */
        const drivers::gpio::InputPin<typename Location::MISO> MISO;
        /** @brief CLK */
        const drivers::gpio::OutputPin<typename Location::CLK> CLK;

        /** @brief Initializes SPI pins */
        void Initialize() const
        {
            this->MOSI.Initialize();
            this->MISO.Initialize();
            this->CLK.Initialize();
        }
    };

    /** @brief Structure describing LEUART pins */
    template <typename Location> struct LEUARTPins
    {
        /** @brief TX */
        const drivers::gpio::OutputPin<typename Location::TX> TX;
        /** @brief RX */
        const drivers::gpio::InputPin<typename Location::RX> RX;
        /** @brief Initializes LEUART pins */
        void Initialize() const
        {
            this->TX.Initialize();
            this->RX.Initialize();
        }
    };

    /** @brief Structure describing UART pins */
    template <typename Location> struct UARTPins
    {
        /** @brief TX */
        const drivers::gpio::OutputPin<typename Location::TX> TX;
        /** @brief RX */
        const drivers::gpio::InputPin<typename Location::RX> RX;
        /** @brief Initializes UART pins */
        void Initialize() const
        {
            this->TX.Initialize();
            this->RX.Initialize();
        }
    };

    /**
     * @brief Composes all used GPIO pins together
     *
     * @remark All used pin locations must derive from tags defined in base/io_map.h
     */
    template < //
        typename TSlaveSelectFlash1,
        typename TSlaveSelectFlash2,
        typename TSlaveSelectFlash3,
        typename TSlaveSelectFram1,
        typename TSlaveSelectFram2,
        typename TSlaveSelectFram3,
        typename TLed0,
        typename TLed1,
        typename TSPI,
        typename TLEUART,
        typename TUART,
        typename TI2C0,
        typename TI2C1,
<<<<<<< HEAD
        typename TPayloadInterrupt,
        typename TExternalWatchdogPin>
=======
        typename TExternalWatchdogPin,
        typename TBSP,
        typename TMemoryModules>
>>>>>>> f1bc8007
    struct OBCGPIOBase
    {
        /** @brief Slave Select - Flash1 */
        const drivers::gpio::OutputPin<TSlaveSelectFlash1> Flash1ChipSelect;
        /** @brief Slave Select - Flash2 */
        const drivers::gpio::OutputPin<TSlaveSelectFlash2> Flash2ChipSelect;
        /** @brief Slave Select - Flash3 */
        const drivers::gpio::OutputPin<TSlaveSelectFlash3> Flash3ChipSelect;
        /** @brief Slave Select - Fram1 */
        const drivers::gpio::OutputPin<TSlaveSelectFram1> Fram1ChipSelect;
        /** @brief Slave Select - Fram2 */
        const drivers::gpio::OutputPin<TSlaveSelectFram2> Fram2ChipSelect;
        /** @brief Slave Select - Fram3 */
        const drivers::gpio::OutputPin<TSlaveSelectFram3> Fram3ChipSelect;
        /** @brief LED0 */
        const drivers::gpio::OutputPin<TLed0> Led0;
        /** @brief LED1 */
        const drivers::gpio::OutputPin<TLed1> Led1;
        /** @brief SPI */
        const SPIPins<TSPI> SPI;
        /** @brief LEUART */
        const LEUARTPins<TLEUART> LEUART;
        /** @brief UART */
        const UARTPins<TUART> UART;

        /** @brief I2C0 */
        const I2CPins<TI2C0> I2C_0;
        /** @brief I2C1 */
        const I2CPins<TI2C1> I2C_1;

        /** @brief PayloadInterrupt */
        const drivers::gpio::InterruptPin<TPayloadInterrupt, false, false, true> PayloadInterrupt;

        /** @brief Initializes GPIO pins */
        void Initialize() const
        {
            CMU_ClockEnable(cmuClock_GPIO, true);

            this->Flash1ChipSelect.Initialize();
            this->Flash2ChipSelect.Initialize();
            this->Flash3ChipSelect.Initialize();
            this->Fram1ChipSelect.Initialize();
            this->Fram2ChipSelect.Initialize();
            this->Fram3ChipSelect.Initialize();
            this->Led0.Initialize();
            this->Led1.Initialize();
            this->SPI.Initialize();
#ifdef USE_LEUART
            this->LEUART.Initialize();
#else
            this->UART.Initialize();
#endif
            this->I2C_0.Initialize();
            this->I2C_1.Initialize();

            this->PayloadInterrupt.Initialize();
        }
    };

    /** @brief Connects GPIO pins to IO map */
    using OBCGPIO = gpio::VerifyPinsUniqueness<OBCGPIOBase, //
        io_map::SlaveSelectFlash1,                          //
        io_map::SlaveSelectFlash2,                          //
        io_map::SlaveSelectFlash3,                          //
        io_map::SlaveSelectFram1,                           //
        io_map::SlaveSelectFram2,                           //
        io_map::SlaveSelectFram3,                           //
        io_map::Led0,                                       //
        io_map::Led1,                                       //
        io_map::SPI,                                        //
        io_map::LEUART,
        io_map::UART,
        io_map::I2C_0,
        io_map::I2C_1,
<<<<<<< HEAD
        io_map::PayloadInterrupt,
        io_map::Watchdog::ExternalWatchdogPin>;
=======
        io_map::Watchdog::ExternalWatchdogPin,
        io_map::BSP,
        io_map::MemoryModules>;
>>>>>>> f1bc8007

    /** @} */
}

#endif /* LIBS_OBC_HARDWARE_INCLUDE_OBC_GPIO_H_ */<|MERGE_RESOLUTION|>--- conflicted
+++ resolved
@@ -101,14 +101,10 @@
         typename TUART,
         typename TI2C0,
         typename TI2C1,
-<<<<<<< HEAD
         typename TPayloadInterrupt,
-        typename TExternalWatchdogPin>
-=======
         typename TExternalWatchdogPin,
         typename TBSP,
         typename TMemoryModules>
->>>>>>> f1bc8007
     struct OBCGPIOBase
     {
         /** @brief Slave Select - Flash1 */
@@ -183,14 +179,10 @@
         io_map::UART,
         io_map::I2C_0,
         io_map::I2C_1,
-<<<<<<< HEAD
         io_map::PayloadInterrupt,
-        io_map::Watchdog::ExternalWatchdogPin>;
-=======
         io_map::Watchdog::ExternalWatchdogPin,
         io_map::BSP,
         io_map::MemoryModules>;
->>>>>>> f1bc8007
 
     /** @} */
 }
