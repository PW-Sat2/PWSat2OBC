--- conflicted
+++ resolved
@@ -102,11 +102,8 @@
         typename TUART,
         typename TI2C0,
         typename TI2C1,
-<<<<<<< HEAD
-        typename TPayloadInterrupt>
-=======
+        typename TPayloadInterrupt,
         typename TExternalWatchdogPin>
->>>>>>> 42dce2b4
     struct OBCGPIOBase
     {
         /** @brief Slave Select - Flash1 */
@@ -185,11 +182,8 @@
         io_map::UART,
         io_map::I2C_0,
         io_map::I2C_1,
-<<<<<<< HEAD
-        io_map::PayloadInterrupt>;
-=======
+        io_map::PayloadInterrupt,
         io_map::Watchdog::ExternalWatchdogPin>;
->>>>>>> 42dce2b4
 
     /** @} */
 }
