#ifndef SRC_HARDWARE_H_
#define SRC_HARDWARE_H_

#include "PersistentStorageAccess.hpp"
#include "burtc/burtc.hpp"
#include "eps/eps.h"
#include "gpio.h"
#include "i2c/efm.h"
#include "i2c/i2c.h"
#include "i2c/wrappers.h"
#include "io_map.h"
#include "logger/logger.h"
#include "power/power.h"
#include "spi/efm.h"
#include "temp/efm.hpp"
#include "gyro/gyro.h"

namespace obc
{
    /**
     * @defgroup obc_hardware OBC hardware
     * @ingroup obc
     *
     * @{
     */

    /**
     * @brief Helper class consisting of I2C low-level driver and error handling wrapper
     */
    class I2CSingleBus
    {
      public:
        /**
         * @brief Creates drivers for single I2C peripheral
         * @param[in] hw I2C hardware registers set
         * @param[in] location Pins location to use
         * @param[in] port GPIO port to use
         * @param[in] sdaPin Number of GPIO pin to use for SDA line
         * @param[in] sclPin Number of GPIO pin to use for SCL line
         * @param[in] clock Clock used by selected hardware interface
         * @param[in] irq IRQ number used by selected hardware interface
         * @param[in] powerControl Power control interface
         */
        I2CSingleBus(I2C_TypeDef* hw,
            uint16_t location,
            GPIO_Port_TypeDef port,
            uint16_t sdaPin,
            uint16_t sclPin,
            CMU_Clock_TypeDef clock,
            IRQn_Type irq,
            services::power::IPowerControl& powerControl);

        /**
         * @brief Low-level driver
         */
        drivers::i2c::I2CLowLevelBus Driver;

        /**
         * @brief Error handling wrapper
         */
        drivers::i2c::I2CErrorHandlingBus ErrorHandling;

      private:
        /**
         * @brief Error handling procedure
         * @param[in] bus Bus on which transfer failed
         * @param[in] result Transfer error code
         * @param[in] address Device that was addressed
         * @param[in] context Context
         * @return I2C result
         */
        static drivers::i2c::I2CResult I2CErrorHandler(
            drivers::i2c::II2CBus& bus, drivers::i2c::I2CResult result, drivers::i2c::I2CAddress address, void* context);
    };

    /**
     * @brief OBC I2C interfaces
     */
    struct OBCHardwareI2C final
    {
        /** @brief Creates I2C-related objected */
        OBCHardwareI2C(services::power::IPowerControl& powerControl);

        /** @brief Initializes I2C peripherals and drivers */
        void Initialize();

        /** @brief Available I2C peripherals */
        I2CSingleBus Peripherals[2];

        /** @brief I2C interface */
        drivers::i2c::I2CInterface Buses;

        /** @brief I2C Fallback bus */
        drivers::i2c::I2CFallbackBus Fallback;
    };

    /**
     * @brief OBC hardware
     */
    struct OBCHardware final
    {
        /**
         * @brief Initializes @ref OBCHardware instance
         * @param[in] powerControl Power control interface
         * @param[in] burtcTickHandler Tick handler for internal (BURTC) clock
         */
        OBCHardware(services::power::IPowerControl&, TimeAction& burtcTickHandler);

        /** @brief Initializies OBC hardware */
        void Initialize();

        /** @brief Initializies OBC hardware after FreeRTOS is initialized */
        OSResult PostStartInitialize();

        /** @brief GPIO Pins */
        OBCGPIO Pins;

        /** @brief I2C */
        OBCHardwareI2C I2C;

        /** @brief SPI interface */
        drivers::spi::EFMSPIInterface SPI;

        /** @brief BURTC object. */
        devices::burtc::Burtc Burtc;

        /** @brief Self-temperature sensor */
        temp::ADCTemperatureReader MCUTemperature;

        /**
         * @brief Fram's spi access
         */
        drivers::spi::EFMSPISlaveInterface FramSpi;

        /**
         * @brief Object that provides read/write capabilities to persistent storage
         */
        obc::PersistentStorageAccess PersistentStorage;

<<<<<<< HEAD
        /** @brief Gyroscope handling */
        devices::gyro::GyroDriver Gyro;
=======
        /** @brief EPS driver*/
        devices::eps::EPSDriver EPS;
>>>>>>> 48cdd462
    };
}
/** @} */

#endif /* SRC_HARDWARE_H_ */<|MERGE_RESOLUTION|>--- conflicted
+++ resolved
@@ -137,13 +137,11 @@
          */
         obc::PersistentStorageAccess PersistentStorage;
 
-<<<<<<< HEAD
         /** @brief Gyroscope handling */
         devices::gyro::GyroDriver Gyro;
-=======
+
         /** @brief EPS driver*/
         devices::eps::EPSDriver EPS;
->>>>>>> 48cdd462
     };
 }
 /** @} */
