--- conflicted
+++ resolved
@@ -81,7 +81,7 @@
 
 UartResult Uart::Read(gsl::span<const uint8_t>data){
     System::EventGroupClearBits(this->_transferGroup, TransferRXFinished);
-<<<<<<< HEAD
+
     efm::usart::Command(io_map::UART::Peripheral, USART_CMD_CLEARRX | USART_CMD_CLEARTX);
     efm::usart::IntClear(io_map::UART::Peripheral, efm::usart::IntGet(io_map::UART::Peripheral));
     efm::dma::PeripheralMemory(rxDmaCh,
@@ -94,37 +94,12 @@
 			TransmitDmaComplete,
             this);
 	 System::EventGroupWaitForBits(this->_transferGroup, TransferFinished, true, true, 1s);
-=======
-
-	//uint8_t *InData= const_cast<uint8_t*>(data.data());
-    uint8_t datadbg = data.length();
-    (void)datadbg;
-	//Lock lock(this->rxlock, MAX_DELAY);
-
-		/*if (!lock())
-		    {
-		        //LOGF(LOG_LEVEL_ERROR, "[UART] Taking receive semaphore failed.");
-		        return UartResult::Failure;
-		    }
-*/
-	this->_init.uart->CMD |= USART_CMD_RXEN;
-	 DMADRV_PeripheralMemory(rxDmaCh,
-	        dmadrvPeripheralSignal_USART1_RXDATAV,
-	        (void*)data.data(),
-	        (void*)&USART1->RXDATA,
-	        true,
-			data.length(),
-	        dmadrvDataSize1,
-			TransmitDmaComplete,
-	        this);
-	// System::EventGroupWaitForBits(this->_transferGroup, TransferFinished, true, true, 1s);
->>>>>>> 364b2074
 	 return UartResult::OK;
 }
 
 UartResult Uart::Write(gsl::span<const uint8_t>data){
     System::EventGroupClearBits(this->_transferGroup, TransferTXFinished);
-<<<<<<< HEAD
+
     efm::usart::Command(io_map::UART::Peripheral, USART_CMD_CLEARRX | USART_CMD_CLEARTX);
     efm::usart::IntClear(io_map::UART::Peripheral, efm::usart::IntGet(io_map::UART::Peripheral));
 	efm::dma::MemoryPeripheral(txDmaCh,
@@ -136,21 +111,6 @@
 	        dmadrvDataSize1,
 			TransmitDmaComplete,
 	        this);
-=======
-    this->_init.uart->CMD |= USART_CMD_TXEN;
-	uint8_t *InData= const_cast<uint8_t*>(data.data());
-
-	DMADRV_MemoryPeripheral(txDmaCh,
-	                          this->txDmaSignal,
-							  (void *)&(this->_init.uart->TXDATA),
-	                          (void*)InData,
-	                          true,
-	                          data.length(),
-	                          dmadrvDataSize1,
-							  TransmitDmaComplete,
-							  this);
->>>>>>> 364b2074
-
 	 System::EventGroupWaitForBits(this->_transferGroup, TransferFinished, true, true, 2s);
 	 return UartResult::OK;
 }