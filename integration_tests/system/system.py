import logging

from obc import OBC, SerialPortTerminal
from devices import *
from i2cMock import I2CMock
from pins import Pins

class System:
    def __init__(self, obc_com, sys_bus_com, payload_bus_com, use_single_bus, gpio, auto_power_on = True):
        self.log = logging.getLogger("system")

        self._use_single_bus = use_single_bus

        self.obc_com = obc_com
        self.sys_bus_com = sys_bus_com
        self.payload_bus_com = payload_bus_com

        self.sys_bus = I2CMock('SYS', sys_bus_com)

        if use_single_bus:
            self.payload_bus = self.sys_bus
        else:
            self.payload_bus = I2CMock('PLD', payload_bus_com)

        self._setup_devices()

        self.obc = OBC(SerialPortTerminal(obc_com, gpio))
        self.obc.power_off()

        self.sys_bus.start()
        self.payload_bus.start()

        if auto_power_on:
            self.obc.power_on(clean_state=True)

    def _setup_devices(self):
        self.eps = EPSDevice()
        self.comm = Comm()
        self.transmitter = self.comm.transmitter
        self.receiver = self.comm.receiver
        self.primary_antenna = AntennaController(PRIMARY_ANTENNA_CONTROLLER_ADDRESS)
        self.backup_antenna = AntennaController(BACKUP_ANTENNA_CONTROLLER_ADDRESS)
<<<<<<< HEAD
        self.imtq = Imtq()
=======
        self.rtc = RTCDevice()
>>>>>>> 84948d01

        self.sys_bus.add_device(self.eps)
        self.payload_bus.add_device(self.eps)
        self.sys_bus.add_device(self.transmitter)
        self.sys_bus.add_device(self.receiver)
        self.sys_bus.add_device(self.primary_antenna)
        self.payload_bus.add_device(self.backup_antenna)
<<<<<<< HEAD
        self.sys_bus.add_device(self.imtq)
=======
        self.payload_bus.add_device(self.rtc)
>>>>>>> 84948d01

    def close(self):
        self.sys_bus.stop()
        if not self._use_single_bus:
            self.payload_bus.stop()

        self.obc.close()

    def restart(self):
        self.sys_bus.unfreeze()
        self.sys_bus.unlatch()

        if not self._use_single_bus:
            self.payload_bus.unfreeze()
            self.payload_bus.unlatch()

        self.obc.reset()
        self.obc.wait_to_start()
<|MERGE_RESOLUTION|>--- conflicted
+++ resolved
@@ -1,77 +1,71 @@
-import logging
-
-from obc import OBC, SerialPortTerminal
-from devices import *
-from i2cMock import I2CMock
-from pins import Pins
-
-class System:
-    def __init__(self, obc_com, sys_bus_com, payload_bus_com, use_single_bus, gpio, auto_power_on = True):
-        self.log = logging.getLogger("system")
-
-        self._use_single_bus = use_single_bus
-
-        self.obc_com = obc_com
-        self.sys_bus_com = sys_bus_com
-        self.payload_bus_com = payload_bus_com
-
-        self.sys_bus = I2CMock('SYS', sys_bus_com)
-
-        if use_single_bus:
-            self.payload_bus = self.sys_bus
-        else:
-            self.payload_bus = I2CMock('PLD', payload_bus_com)
-
-        self._setup_devices()
-
-        self.obc = OBC(SerialPortTerminal(obc_com, gpio))
-        self.obc.power_off()
-
-        self.sys_bus.start()
-        self.payload_bus.start()
-
-        if auto_power_on:
-            self.obc.power_on(clean_state=True)
-
-    def _setup_devices(self):
-        self.eps = EPSDevice()
-        self.comm = Comm()
-        self.transmitter = self.comm.transmitter
-        self.receiver = self.comm.receiver
-        self.primary_antenna = AntennaController(PRIMARY_ANTENNA_CONTROLLER_ADDRESS)
-        self.backup_antenna = AntennaController(BACKUP_ANTENNA_CONTROLLER_ADDRESS)
-<<<<<<< HEAD
-        self.imtq = Imtq()
-=======
-        self.rtc = RTCDevice()
->>>>>>> 84948d01
-
-        self.sys_bus.add_device(self.eps)
-        self.payload_bus.add_device(self.eps)
-        self.sys_bus.add_device(self.transmitter)
-        self.sys_bus.add_device(self.receiver)
-        self.sys_bus.add_device(self.primary_antenna)
-        self.payload_bus.add_device(self.backup_antenna)
-<<<<<<< HEAD
-        self.sys_bus.add_device(self.imtq)
-=======
-        self.payload_bus.add_device(self.rtc)
->>>>>>> 84948d01
-
-    def close(self):
-        self.sys_bus.stop()
-        if not self._use_single_bus:
-            self.payload_bus.stop()
-
-        self.obc.close()
-
-    def restart(self):
-        self.sys_bus.unfreeze()
-        self.sys_bus.unlatch()
-
-        if not self._use_single_bus:
-            self.payload_bus.unfreeze()
-            self.payload_bus.unlatch()
-
-        self.obc.reset()
-        self.obc.wait_to_start()
+import logging
+
+from obc import OBC, SerialPortTerminal
+from devices import *
+from i2cMock import I2CMock
+from pins import Pins
+
+class System:
+    def __init__(self, obc_com, sys_bus_com, payload_bus_com, use_single_bus, gpio, auto_power_on = True):
+        self.log = logging.getLogger("system")
+
+        self._use_single_bus = use_single_bus
+
+        self.obc_com = obc_com
+        self.sys_bus_com = sys_bus_com
+        self.payload_bus_com = payload_bus_com
+
+        self.sys_bus = I2CMock('SYS', sys_bus_com)
+
+        if use_single_bus:
+            self.payload_bus = self.sys_bus
+        else:
+            self.payload_bus = I2CMock('PLD', payload_bus_com)
+
+        self._setup_devices()
+
+        self.obc = OBC(SerialPortTerminal(obc_com, gpio))
+        self.obc.power_off()
+
+        self.sys_bus.start()
+        self.payload_bus.start()
+
+        if auto_power_on:
+            self.obc.power_on(clean_state=True)
+
+    def _setup_devices(self):
+        self.eps = EPSDevice()
+        self.comm = Comm()
+        self.transmitter = self.comm.transmitter
+        self.receiver = self.comm.receiver
+        self.primary_antenna = AntennaController(PRIMARY_ANTENNA_CONTROLLER_ADDRESS)
+        self.backup_antenna = AntennaController(BACKUP_ANTENNA_CONTROLLER_ADDRESS)
+        self.imtq = Imtq()
+        self.rtc = RTCDevice()
+
+        self.sys_bus.add_device(self.eps)
+        self.payload_bus.add_device(self.eps)
+        self.sys_bus.add_device(self.transmitter)
+        self.sys_bus.add_device(self.receiver)
+        self.sys_bus.add_device(self.primary_antenna)
+        self.payload_bus.add_device(self.backup_antenna)
+        self.sys_bus.add_device(self.imtq)
+        self.payload_bus.add_device(self.rtc)
+
+    def close(self):
+        self.sys_bus.stop()
+        if not self._use_single_bus:
+            self.payload_bus.stop()
+
+        self.obc.close()
+
+    def restart(self):
+        self.sys_bus.unfreeze()
+        self.sys_bus.unlatch()
+
+        if not self._use_single_bus:
+            self.payload_bus.unfreeze()
+            self.payload_bus.unlatch()
+
+        self.obc.reset()
+        self.obc.wait_to_start()