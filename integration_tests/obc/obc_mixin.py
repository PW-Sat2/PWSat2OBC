from base64 import b64decode
from datetime import timedelta
from functools import wraps
import re

from utils import b64pad


class OBCMixin:
    def __init__(self):
        pass

    def _command(self, cmd, *args, **kwargs):
        pass

    def _command_no_wait(self, cmd, *args, **kwargs):
        pass


def decode_return(decoder):
    def wrap(f):
        @wraps(f)
        def wrapper(self, *args, **kwargs):
            result = f(self, *args, **kwargs)
            return decoder(result)

        return wrapper

    return wrap


def decode_base64():
    def p(s):
        return b64decode(b64pad(s))

    return decode_return(p)


def decode_words():
    def p(s):
        return s.split()

    return decode_return(p)


def decode_lines():
    def p(s):
        return s.split('\n')

    return decode_return(p)


def decode_bool():
    def p(s):
        return s == '1'

    return decode_return(p)


<<<<<<< HEAD
def decode_multiline_dictionary():
    def p(s):
        if "failed" in s:
            return None

        # Pattern: 'Label: <value> [optional uninteresting text]'. Output: (label,value).
        pattern = re.compile("([^:]+):\s+(\d+).*")
        result = []
        lines = s.split('\n')
        for line in lines:
            match = pattern.match(line)
            if match:
                result.append((match.group(1), int(match.group(2))))

        return dict(result)
=======
def decode_from_miliseconds():
    def p(s):
        i = int(s)
        return timedelta(milliseconds=i)
>>>>>>> 793327ae

    return decode_return(p)


def command(fmt):
    def wrap(f):
        @wraps(f)
        def wrapper(self, *args, **kwargs):
            return self._command(fmt, *args, **kwargs)

        return wrapper

    return wrap
<|MERGE_RESOLUTION|>--- conflicted
+++ resolved
@@ -1,94 +1,95 @@
-from base64 import b64decode
-from datetime import timedelta
-from functools import wraps
-import re
-
-from utils import b64pad
-
-
-class OBCMixin:
-    def __init__(self):
-        pass
-
-    def _command(self, cmd, *args, **kwargs):
-        pass
-
-    def _command_no_wait(self, cmd, *args, **kwargs):
-        pass
-
-
-def decode_return(decoder):
-    def wrap(f):
-        @wraps(f)
-        def wrapper(self, *args, **kwargs):
-            result = f(self, *args, **kwargs)
-            return decoder(result)
-
-        return wrapper
-
-    return wrap
-
-
-def decode_base64():
-    def p(s):
-        return b64decode(b64pad(s))
-
-    return decode_return(p)
-
-
-def decode_words():
-    def p(s):
-        return s.split()
-
-    return decode_return(p)
-
-
-def decode_lines():
-    def p(s):
-        return s.split('\n')
-
-    return decode_return(p)
-
-
-def decode_bool():
-    def p(s):
-        return s == '1'
-
-    return decode_return(p)
-
-
-<<<<<<< HEAD
-def decode_multiline_dictionary():
-    def p(s):
-        if "failed" in s:
-            return None
-
-        # Pattern: 'Label: <value> [optional uninteresting text]'. Output: (label,value).
-        pattern = re.compile("([^:]+):\s+(\d+).*")
-        result = []
-        lines = s.split('\n')
-        for line in lines:
-            match = pattern.match(line)
-            if match:
-                result.append((match.group(1), int(match.group(2))))
-
-        return dict(result)
-=======
-def decode_from_miliseconds():
-    def p(s):
-        i = int(s)
-        return timedelta(milliseconds=i)
->>>>>>> 793327ae
-
-    return decode_return(p)
-
-
-def command(fmt):
-    def wrap(f):
-        @wraps(f)
-        def wrapper(self, *args, **kwargs):
-            return self._command(fmt, *args, **kwargs)
-
-        return wrapper
-
-    return wrap
+from base64 import b64decode
+from datetime import timedelta
+from functools import wraps
+import re
+
+from utils import b64pad
+
+
+class OBCMixin:
+    def __init__(self):
+        pass
+
+    def _command(self, cmd, *args, **kwargs):
+        pass
+
+    def _command_no_wait(self, cmd, *args, **kwargs):
+        pass
+
+
+def decode_return(decoder):
+    def wrap(f):
+        @wraps(f)
+        def wrapper(self, *args, **kwargs):
+            result = f(self, *args, **kwargs)
+            return decoder(result)
+
+        return wrapper
+
+    return wrap
+
+
+def decode_base64():
+    def p(s):
+        return b64decode(b64pad(s))
+
+    return decode_return(p)
+
+
+def decode_words():
+    def p(s):
+        return s.split()
+
+    return decode_return(p)
+
+
+def decode_lines():
+    def p(s):
+        return s.split('\n')
+
+    return decode_return(p)
+
+
+def decode_bool():
+    def p(s):
+        return s == '1'
+
+    return decode_return(p)
+
+
+def decode_from_miliseconds():
+    def p(s):
+        i = int(s)
+        return timedelta(milliseconds=i)
+
+    return decode_return(p)
+
+
+def decode_multiline_dictionary():
+    def p(s):
+        if "failed" in s:
+            return None
+
+        # Pattern: 'Label: <value> [optional uninteresting text]'. Output: (label,value).
+        pattern = re.compile("([^:]+):\s+(\d+).*")
+        result = []
+        lines = s.split('\n')
+        for line in lines:
+            match = pattern.match(line)
+            if match:
+                result.append((match.group(1), int(match.group(2))))
+
+        return dict(result)
+
+    return decode_return(p)
+
+
+def command(fmt):
+    def wrap(f):
+        @wraps(f)
+        def wrapper(self, *args, **kwargs):
+            return self._command(fmt, *args, **kwargs)
+
+        return wrapper
+
+    return wrap