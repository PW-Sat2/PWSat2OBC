--- conflicted
+++ resolved
@@ -40,11 +40,8 @@
     mission_comm
     telecommunication
     program_flash
-<<<<<<< HEAD
     payload
-=======
     power
->>>>>>> c0dac38e
 )
 
 target_include_directories(${NAME} INTERFACE ${CMAKE_CURRENT_SOURCE_DIR}/Include)
