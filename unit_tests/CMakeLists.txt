--- conflicted
+++ resolved
@@ -62,11 +62,8 @@
   SPI/SPIMock.cpp
   SPI/SPIDriverTest.cpp
   eigen/eigenTest.cpp
-<<<<<<< HEAD
   adcs/detumblingTest.cpp
-=======
   adcs/AdcsCoordinatorTest.cpp
->>>>>>> 8921b84c
 )
 
 add_executable(${NAME} ${SOURCES})
@@ -114,10 +111,7 @@
     mission_time
     eigen
     adcs
-<<<<<<< HEAD
-=======
     mission_adcs
->>>>>>> 8921b84c
 )
 
 set (EXEC_OBJ ${CMAKE_RUNTIME_OUTPUT_DIRECTORY}/${NAME})
