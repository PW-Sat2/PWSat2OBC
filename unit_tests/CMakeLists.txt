--- conflicted
+++ resolved
@@ -84,11 +84,8 @@
   telecommunication/FrameContentsWriterTest.cpp
   state/PersistentStateTest.cpp
   obc/ObcStateTest.cpp
-<<<<<<< HEAD
   gyro/gyroTest.cpp
-=======
   EPS/EPSDriverTest.cpp
->>>>>>> 48cdd462
 )
 
 add_executable(${NAME} ${SOURCES})
