set(NAME unit_tests)

set(SOURCES
  semihosting.cpp
  mem.cpp
  heap.c
  test.cpp
  utils.cpp
  os/os.cpp
  os/os.hpp
  OsMock.hpp
  OsMock.cpp
  OsMock.hpp
  assert.cpp
  I2C/I2CMock.cpp
  mock/FsMock.hpp
  mock/FsMock.cpp
  mock/emlib.cpp
  mock/AntennaMock.cpp
  mock/AntennaMock.hpp
  mock/AdcsMocks.hpp
  mock/ActionDescriptorMock.hpp
  mock/UpdateDescriptorMock.hpp
  mock/VerifyDescriprorMock.hpp
  SPI/SPIMock.cpp
  antenna/MiniportMock.cpp
  antenna/MiniportMock.hpp

  imtq/imtqTest.cpp
  imtq/imtqHighLevelTest.cpp
  Logger/LoggerTest.cpp
  FileSystem/FileSystemTest.cpp
  FileSystem/YaffsOSGlue.cpp
  FileSystem/MemoryDriver.cpp
  FileSystem/NANDGeometryTest.cpp
  FileSystem/MemoryDriver.cpp
  FileSystem/EccTest.cpp
  FileSystem/FileTest.cpp
  Comm/CommTest.cpp
  Comm/CommFrameTest.cpp
  Comm/DownlinkFrameTest.cpp
  Comm/TeleCommandHandlingTest.cpp
  Comm/UplinkFrameDecoderTest.cpp
  Comm/Telecommands/DownloadFileTelecommandTest.cpp
  base/ReaderTest.cpp
  base/WriterTest.cpp
  base/RapidTest.cpp
  base/OnLeaveTest.cpp
  MissionPlan/MissionPlanTest.cpp
  MissionPlan/MissionTestHelpers.cpp
  MissionPlan/SailSystemStateTest.cpp
  MissionPlan/TimeTaskTest.cpp
  MissionPlan/MissionLoopTest.cpp
  MissionPlan/antenna/DeployAntennasTest.cpp
  MissionPlan/antenna/AntennaMissionStateTest.cpp
  MissionPlan/CompositeActionTest.cpp
  MissionPlan/adcs/AdcsPrimaryTaskTest.cpp
  MissionPlan/obc/ObcTest.cpp
  I2C/FallbackI2CBusTest.cpp
  I2C/ErrorHandlingI2CBusTest.cpp
  N25Q/N25QTest.cpp
  os/TimeoutTest.cpp
  os/EventGroupTest.cpp
  time/time.cpp
  time/timer.cpp
  time/persistance.cpp
  time/SmartWait.cpp
<<<<<<< HEAD
=======
  mock/FsMock.hpp
  mock/FsMock.cpp
  mock/AntennaMock.cpp
  mock/AntennaMock.hpp
  mock/AdcsMocks.hpp
  mock/ActionDescriptorMock.hpp
  mock/UpdateDescriptorMock.hpp
  mock/VerifyDescriprorMock.hpp
  mock/emlib.cpp
  mock/RtcMock.hpp
  assert.cpp
>>>>>>> 84948d01
  antenna/miniport.cpp
  antenna/antenna.cpp
  SPI/SPIDriverTest.cpp
  eigen/eigenTest.cpp
  adcs/AdcsCoordinatorTest.cpp
  Experiments/Fibo/FiboCalculatorTest.cpp
  Experiments/ExperimentTest.cpp
  Experiments/ADCS/DetumblingExperimentTest.cpp
  FM25W/FM25WDriverTest.cpp
)

add_executable(${NAME} ${SOURCES})

if(${ENABLE_COVERAGE})
  set(LD_COVERAGE "-fprofile-arcs")
  target_link_libraries(${NAME} gcov)
  target_compile_definitions(${NAME} PRIVATE ENABLE_COVERAGE=1)
else()
  set(LD_COVERAGE )    
endif(${ENABLE_COVERAGE})

set_target_properties(${NAME} PROPERTIES LINK_FLAGS "-T ${CMAKE_CURRENT_LIST_DIR}/linker.ld -u _printf_float -specs=rdimon.specs ${LD_COVERAGE}")

target_memory_report(${NAME})

target_asm_listing(${NAME})

target_compile_options(${NAME} PRIVATE "-fexceptions")

target_link_libraries(${NAME}
    m
    platform
    emlib
    gtest
    gmock
    logger
    yaffs
    storage
    comm
    telecommunication
    fs    
    base
    mission
    rapidcheck
    rapidcheck_gtest
    rapidcheck_gmock
    emdrv
    time
    gsl
    antenna
    n25q
    mission_antenna
    imtq
    mission_sail
    mission_time
    eigen
    mission_experiments
    exp_fibo
    adcs
    mission_adcs
    obc_telecommands
    rtc
    fm25w
)

set (EXEC_OBJ ${CMAKE_RUNTIME_OUTPUT_DIRECTORY}/${NAME})

add_custom_target(unit_tests.run
  COMMAND ${QEMU} -board generic -mcu ${QEMU_MCU} -nographic -monitor null -image ${EXEC_OBJ} -semihosting-config "arg=tests,arg=--gtest_output=xml:${OUTPUT_PATH}/unit-tests.xml"

  DEPENDS ${NAME}
)

if(${ENABLE_COVERAGE})
    add_custom_target(${NAME}.coverage
        COMMAND ${CMAKE_COMMAND} -E make_directory ${REPORTS_PATH}/coverage
        COMMAND ${PYTHON_EXECUTABLE}
            -c "import gcovr.driver; gcovr.driver.main_()"
            "--gcov-executable=${CMAKE_GCOV}"
            "--root=${CMAKE_SOURCE_DIR}"
            "--object-directory=${CMAKE_BINARY_DIR}"
            "--exclude=unit_tests.*"
            "--exclude=libs.external.*"
            --html
            --html-details
            --print-summary
            --sort-percentage
            "--output=${REPORTS_PATH}/coverage/index.html"
       DEPENDS ${NAME}.run
    )
endif()

target_eclipse_debug_configs(${NAME} QEmu)
<|MERGE_RESOLUTION|>--- conflicted
+++ resolved
@@ -65,20 +65,7 @@
   time/timer.cpp
   time/persistance.cpp
   time/SmartWait.cpp
-<<<<<<< HEAD
-=======
-  mock/FsMock.hpp
-  mock/FsMock.cpp
-  mock/AntennaMock.cpp
-  mock/AntennaMock.hpp
-  mock/AdcsMocks.hpp
-  mock/ActionDescriptorMock.hpp
-  mock/UpdateDescriptorMock.hpp
-  mock/VerifyDescriprorMock.hpp
-  mock/emlib.cpp
   mock/RtcMock.hpp
-  assert.cpp
->>>>>>> 84948d01
   antenna/miniport.cpp
   antenna/antenna.cpp
   SPI/SPIDriverTest.cpp
